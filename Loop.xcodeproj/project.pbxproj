--- conflicted
+++ resolved
@@ -2301,15 +2301,11 @@
 				"$(SRCROOT)/Carthage/Build/iOS/MinimedKitUI.framework",
 				"$(SRCROOT)/Carthage/Build/iOS/CGMBLEKitUI.framework",
 				"$(SRCROOT)/Carthage/Build/iOS/ShareClientUI.framework",
-<<<<<<< HEAD
 				"$(SRCROOT)/Carthage/Build/iOS/OmniKit.framework",
 				"$(SRCROOT)/Carthage/Build/iOS/OmniKitUI.framework",
 				"$(SRCROOT)/Carthage/Build/iOS/LoopTestingKit.framework",
-=======
-				"$(SRCROOT)/Carthage/Build/iOS/LoopTestingKit.framework",
 				"$(SRCROOT)/Carthage/Build/iOS/MockKit.framework",
 				"$(SRCROOT)/Carthage/Build/iOS/MockKitUI.framework",
->>>>>>> 25f0457f
 			);
 			name = "Copy Frameworks with Carthage";
 			outputPaths = (
