// !$*UTF8*$!
{
	archiveVersion = 1;
	classes = {
	};
	objectVersion = 48;
	objects = {

/* Begin PBXAggregateTarget section */
		432CF87720D8B8380066B889 /* Cartfile */ = {
			isa = PBXAggregateTarget;
			buildConfigurationList = 432CF87820D8B8380066B889 /* Build configuration list for PBXAggregateTarget "Cartfile" */;
			buildPhases = (
				432CF88220D8BCD90066B889 /* Homebrew & Carthage Setup */,
				432CF87B20D8B8490066B889 /* Build Carthage Dependencies */,
			);
			dependencies = (
			);
			name = Cartfile;
			productName = Cartfile;
		};
/* End PBXAggregateTarget section */

/* Begin PBXBuildFile section */
		43027F0F1DFE0EC900C51989 /* HKUnit.swift in Sources */ = {isa = PBXBuildFile; fileRef = 4F526D5E1DF2459000A04910 /* HKUnit.swift */; };
		4302F4E11D4E9C8900F0FCAF /* TextFieldTableViewController.swift in Sources */ = {isa = PBXBuildFile; fileRef = 4302F4E01D4E9C8900F0FCAF /* TextFieldTableViewController.swift */; };
		4302F4E31D4EA54200F0FCAF /* InsulinDeliveryTableViewController.swift in Sources */ = {isa = PBXBuildFile; fileRef = 4302F4E21D4EA54200F0FCAF /* InsulinDeliveryTableViewController.swift */; };
		430B29932041F5B300BA9F93 /* UserDefaults+Loop.swift in Sources */ = {isa = PBXBuildFile; fileRef = 430B29922041F5B200BA9F93 /* UserDefaults+Loop.swift */; };
		430B29952041F5CB00BA9F93 /* LoopSettings+Loop.swift in Sources */ = {isa = PBXBuildFile; fileRef = 430B29942041F5CB00BA9F93 /* LoopSettings+Loop.swift */; };
		430D85891F44037000AF2D4F /* HUDViewTableViewCell.swift in Sources */ = {isa = PBXBuildFile; fileRef = 430D85881F44037000AF2D4F /* HUDViewTableViewCell.swift */; };
		4311FB9B1F37FE1B00D4C0A7 /* TitleSubtitleTextFieldTableViewCell.swift in Sources */ = {isa = PBXBuildFile; fileRef = 4311FB9A1F37FE1B00D4C0A7 /* TitleSubtitleTextFieldTableViewCell.swift */; };
		4315D2871CA5CC3B00589052 /* CarbEntryEditTableViewController.swift in Sources */ = {isa = PBXBuildFile; fileRef = 4315D2861CA5CC3B00589052 /* CarbEntryEditTableViewController.swift */; };
		4315D28A1CA5F45E00589052 /* DiagnosticLogger+LoopKit.swift in Sources */ = {isa = PBXBuildFile; fileRef = 4315D2891CA5F45E00589052 /* DiagnosticLogger+LoopKit.swift */; };
		431A8C401EC6E8AB00823B9C /* CircleMaskView.swift in Sources */ = {isa = PBXBuildFile; fileRef = 431A8C3F1EC6E8AB00823B9C /* CircleMaskView.swift */; };
		431EA87021EB29120076EC1A /* ExponentialInsulinModelPreset.swift in Sources */ = {isa = PBXBuildFile; fileRef = 435CB6241F37ABFC00C320C7 /* ExponentialInsulinModelPreset.swift */; };
		431EA87121EB29120076EC1A /* ExponentialInsulinModelPreset.swift in Sources */ = {isa = PBXBuildFile; fileRef = 435CB6241F37ABFC00C320C7 /* ExponentialInsulinModelPreset.swift */; };
		431EA87221EB29150076EC1A /* InsulinModelSettings.swift in Sources */ = {isa = PBXBuildFile; fileRef = 435CB6281F37B01300C320C7 /* InsulinModelSettings.swift */; };
		431EA87321EB29160076EC1A /* InsulinModelSettings.swift in Sources */ = {isa = PBXBuildFile; fileRef = 435CB6281F37B01300C320C7 /* InsulinModelSettings.swift */; };
		431EA87421EB291A0076EC1A /* WalshInsulinModel.swift in Sources */ = {isa = PBXBuildFile; fileRef = 435CB6261F37AE5600C320C7 /* WalshInsulinModel.swift */; };
		431EA87521EB291B0076EC1A /* WalshInsulinModel.swift in Sources */ = {isa = PBXBuildFile; fileRef = 435CB6261F37AE5600C320C7 /* WalshInsulinModel.swift */; };
		4326BA641F3A44D9007CCAD4 /* ChartLineModel.swift in Sources */ = {isa = PBXBuildFile; fileRef = 4326BA631F3A44D9007CCAD4 /* ChartLineModel.swift */; };
		4328E01A1CFBE1DA00E199AA /* ActionHUDController.swift in Sources */ = {isa = PBXBuildFile; fileRef = 4328E0151CFBE1DA00E199AA /* ActionHUDController.swift */; };
		4328E01B1CFBE1DA00E199AA /* BolusInterfaceController.swift in Sources */ = {isa = PBXBuildFile; fileRef = 4328E0161CFBE1DA00E199AA /* BolusInterfaceController.swift */; };
		4328E01E1CFBE25F00E199AA /* AddCarbsInterfaceController.swift in Sources */ = {isa = PBXBuildFile; fileRef = 4328E01D1CFBE25F00E199AA /* AddCarbsInterfaceController.swift */; };
		4328E0281CFBE2C500E199AA /* CLKComplicationTemplate.swift in Sources */ = {isa = PBXBuildFile; fileRef = 4328E0221CFBE2C500E199AA /* CLKComplicationTemplate.swift */; };
		4328E02A1CFBE2C500E199AA /* UIColor.swift in Sources */ = {isa = PBXBuildFile; fileRef = 4328E0241CFBE2C500E199AA /* UIColor.swift */; };
		4328E02B1CFBE2C500E199AA /* WKAlertAction.swift in Sources */ = {isa = PBXBuildFile; fileRef = 4328E0251CFBE2C500E199AA /* WKAlertAction.swift */; };
		4328E02F1CFBF81800E199AA /* WKInterfaceImage.swift in Sources */ = {isa = PBXBuildFile; fileRef = 4328E02E1CFBF81800E199AA /* WKInterfaceImage.swift */; };
		4328E0331CFC091100E199AA /* WatchContext+LoopKit.swift in Sources */ = {isa = PBXBuildFile; fileRef = 4328E0311CFC068900E199AA /* WatchContext+LoopKit.swift */; };
		4328E0351CFC0AE100E199AA /* WatchDataManager.swift in Sources */ = {isa = PBXBuildFile; fileRef = 4328E0341CFC0AE100E199AA /* WatchDataManager.swift */; };
		432CF87520D8AC950066B889 /* NSUserDefaults+WatchApp.swift in Sources */ = {isa = PBXBuildFile; fileRef = 4328E0231CFBE2C500E199AA /* NSUserDefaults+WatchApp.swift */; };
		432E73CB1D24B3D6009AD15D /* RemoteDataManager.swift in Sources */ = {isa = PBXBuildFile; fileRef = 432E73CA1D24B3D6009AD15D /* RemoteDataManager.swift */; };
		433EA4C41D9F71C800CD78FB /* CommandResponseViewController.swift in Sources */ = {isa = PBXBuildFile; fileRef = 433EA4C31D9F71C800CD78FB /* CommandResponseViewController.swift */; };
		4341F4EB1EDB92AC001C936B /* LogglyService.swift in Sources */ = {isa = PBXBuildFile; fileRef = 4341F4EA1EDB92AC001C936B /* LogglyService.swift */; };
		43441A9C1EDB34810087958C /* StatusExtensionContext+LoopKit.swift in Sources */ = {isa = PBXBuildFile; fileRef = 43441A9B1EDB34810087958C /* StatusExtensionContext+LoopKit.swift */; };
		4344628220A7A37F00C4BE6F /* CoreBluetooth.framework in Frameworks */ = {isa = PBXBuildFile; fileRef = 4344628120A7A37E00C4BE6F /* CoreBluetooth.framework */; };
		4344628520A7A3BE00C4BE6F /* LoopKit.framework in Frameworks */ = {isa = PBXBuildFile; fileRef = 4344628320A7A3BE00C4BE6F /* LoopKit.framework */; };
		4344628620A7A3BE00C4BE6F /* CGMBLEKit.framework in Frameworks */ = {isa = PBXBuildFile; fileRef = 4344628420A7A3BE00C4BE6F /* CGMBLEKit.framework */; };
		4344628E20A7ADD100C4BE6F /* UserDefaults+CGM.swift in Sources */ = {isa = PBXBuildFile; fileRef = 4344628D20A7ADD100C4BE6F /* UserDefaults+CGM.swift */; };
		4344628F20A7ADD500C4BE6F /* UserDefaults+CGM.swift in Sources */ = {isa = PBXBuildFile; fileRef = 4344628D20A7ADD100C4BE6F /* UserDefaults+CGM.swift */; };
		4344629220A7C19800C4BE6F /* ButtonGroup.swift in Sources */ = {isa = PBXBuildFile; fileRef = 4344629120A7C19800C4BE6F /* ButtonGroup.swift */; };
		4344629820A8B2D700C4BE6F /* OSLog.swift in Sources */ = {isa = PBXBuildFile; fileRef = 4374B5EE209D84BE00D17AA8 /* OSLog.swift */; };
		4345E3F421F036FC009E00E5 /* Result.swift in Sources */ = {isa = PBXBuildFile; fileRef = 43D848AF1E7DCBE100DADCBC /* Result.swift */; };
		4345E3F521F036FC009E00E5 /* Result.swift in Sources */ = {isa = PBXBuildFile; fileRef = 43D848AF1E7DCBE100DADCBC /* Result.swift */; };
		4345E3F821F03D2A009E00E5 /* DatesAndNumberCell.swift in Sources */ = {isa = PBXBuildFile; fileRef = 4345E3F721F03D2A009E00E5 /* DatesAndNumberCell.swift */; };
		4345E3FA21F0473B009E00E5 /* TextCell.swift in Sources */ = {isa = PBXBuildFile; fileRef = 4345E3F921F0473B009E00E5 /* TextCell.swift */; };
		4345E3FB21F04911009E00E5 /* UIColor+HIG.swift in Sources */ = {isa = PBXBuildFile; fileRef = 43BFF0C31E4659E700FF19A9 /* UIColor+HIG.swift */; };
		4345E3FC21F04911009E00E5 /* UIColor+HIG.swift in Sources */ = {isa = PBXBuildFile; fileRef = 43BFF0C31E4659E700FF19A9 /* UIColor+HIG.swift */; };
		4345E3FE21F04A50009E00E5 /* DateIntervalFormatter.swift in Sources */ = {isa = PBXBuildFile; fileRef = 4345E3FD21F04A50009E00E5 /* DateIntervalFormatter.swift */; };
		4345E3FF21F051C6009E00E5 /* LoopCore.framework in Frameworks */ = {isa = PBXBuildFile; fileRef = 43D9FFCF21EAE05D00AF44BF /* LoopCore.framework */; };
		4345E40021F051DD009E00E5 /* LoopCore.framework in CopyFiles */ = {isa = PBXBuildFile; fileRef = 43D9FFCF21EAE05D00AF44BF /* LoopCore.framework */; settings = {ATTRIBUTES = (CodeSignOnCopy, RemoveHeadersOnCopy, ); }; };
		4345E40121F67300009E00E5 /* CarbEntryUserInfo.swift in Sources */ = {isa = PBXBuildFile; fileRef = 43DE92581C5479E4001FFDE1 /* CarbEntryUserInfo.swift */; };
		4345E40221F67300009E00E5 /* CarbEntryUserInfo.swift in Sources */ = {isa = PBXBuildFile; fileRef = 43DE92581C5479E4001FFDE1 /* CarbEntryUserInfo.swift */; };
		4345E40421F68AD9009E00E5 /* TextRowController.swift in Sources */ = {isa = PBXBuildFile; fileRef = 4345E40321F68AD9009E00E5 /* TextRowController.swift */; };
		4345E40621F68E18009E00E5 /* CarbEntryListController.swift in Sources */ = {isa = PBXBuildFile; fileRef = 4345E40521F68E18009E00E5 /* CarbEntryListController.swift */; };
		4346D1E71C77F5FE00ABAFE3 /* ChartTableViewCell.swift in Sources */ = {isa = PBXBuildFile; fileRef = 4346D1E61C77F5FE00ABAFE3 /* ChartTableViewCell.swift */; };
		434FB6461D68F1CD007B9C70 /* Amplitude.framework in Frameworks */ = {isa = PBXBuildFile; fileRef = 434FB6451D68F1CD007B9C70 /* Amplitude.framework */; };
		434FF1EE1CF27EEF000DB779 /* UITableViewCell.swift in Sources */ = {isa = PBXBuildFile; fileRef = 434FF1ED1CF27EEF000DB779 /* UITableViewCell.swift */; };
		43511CE221FD80E400566C63 /* RetrospectiveCorrection.swift in Sources */ = {isa = PBXBuildFile; fileRef = 43511CDF21FD80E400566C63 /* RetrospectiveCorrection.swift */; };
		43511CE321FD80E400566C63 /* StandardRetrospectiveCorrection.swift in Sources */ = {isa = PBXBuildFile; fileRef = 43511CE021FD80E400566C63 /* StandardRetrospectiveCorrection.swift */; };
		43511CEE220FC61700566C63 /* HUDRowController.swift in Sources */ = {isa = PBXBuildFile; fileRef = 43511CED220FC61700566C63 /* HUDRowController.swift */; };
		435400341C9F878D00D5819C /* SetBolusUserInfo.swift in Sources */ = {isa = PBXBuildFile; fileRef = 435400331C9F878D00D5819C /* SetBolusUserInfo.swift */; };
		435400351C9F878D00D5819C /* SetBolusUserInfo.swift in Sources */ = {isa = PBXBuildFile; fileRef = 435400331C9F878D00D5819C /* SetBolusUserInfo.swift */; };
		435CB6231F37967800C320C7 /* InsulinModelSettingsViewController.swift in Sources */ = {isa = PBXBuildFile; fileRef = 435CB6221F37967800C320C7 /* InsulinModelSettingsViewController.swift */; };
		436961911F19D11E00447E89 /* ChartPointsContextFillLayer.swift in Sources */ = {isa = PBXBuildFile; fileRef = 4369618F1F19C86400447E89 /* ChartPointsContextFillLayer.swift */; };
		436A0DA51D236A2A00104B24 /* LoopError.swift in Sources */ = {isa = PBXBuildFile; fileRef = 436A0DA41D236A2A00104B24 /* LoopError.swift */; };
		436D9BF81F6F4EA100CFA75F /* recommended_temp_start_low_end_just_above_range.json in Resources */ = {isa = PBXBuildFile; fileRef = 436D9BF71F6F4EA100CFA75F /* recommended_temp_start_low_end_just_above_range.json */; };
		4372E484213A63FB0068E043 /* ChartHUDController.swift in Sources */ = {isa = PBXBuildFile; fileRef = 4FFEDFBE20E5CF22000BFC58 /* ChartHUDController.swift */; };
		4372E487213C86240068E043 /* SampleValue.swift in Sources */ = {isa = PBXBuildFile; fileRef = 4372E486213C86240068E043 /* SampleValue.swift */; };
		4372E488213C862B0068E043 /* SampleValue.swift in Sources */ = {isa = PBXBuildFile; fileRef = 4372E486213C86240068E043 /* SampleValue.swift */; };
		4372E48B213CB5F00068E043 /* Double.swift in Sources */ = {isa = PBXBuildFile; fileRef = 4372E48A213CB5F00068E043 /* Double.swift */; };
		4372E48C213CB6750068E043 /* Double.swift in Sources */ = {isa = PBXBuildFile; fileRef = 4372E48A213CB5F00068E043 /* Double.swift */; };
		4372E490213CFCE70068E043 /* LoopSettingsUserInfo.swift in Sources */ = {isa = PBXBuildFile; fileRef = 4372E48F213CFCE70068E043 /* LoopSettingsUserInfo.swift */; };
		4372E491213D05F90068E043 /* LoopSettingsUserInfo.swift in Sources */ = {isa = PBXBuildFile; fileRef = 4372E48F213CFCE70068E043 /* LoopSettingsUserInfo.swift */; };
		4372E492213D956C0068E043 /* GlucoseRangeSchedule.swift in Sources */ = {isa = PBXBuildFile; fileRef = 43C513181E864C4E001547C7 /* GlucoseRangeSchedule.swift */; };
		4372E496213DCDD30068E043 /* GlucoseChartValueHashable.swift in Sources */ = {isa = PBXBuildFile; fileRef = 4372E495213DCDD30068E043 /* GlucoseChartValueHashable.swift */; };
		4374B5EF209D84BF00D17AA8 /* OSLog.swift in Sources */ = {isa = PBXBuildFile; fileRef = 4374B5EE209D84BE00D17AA8 /* OSLog.swift */; };
		4374B5F0209D857E00D17AA8 /* OSLog.swift in Sources */ = {isa = PBXBuildFile; fileRef = 4374B5EE209D84BE00D17AA8 /* OSLog.swift */; };
		43776F901B8022E90074EA36 /* AppDelegate.swift in Sources */ = {isa = PBXBuildFile; fileRef = 43776F8F1B8022E90074EA36 /* AppDelegate.swift */; };
		43776F971B8022E90074EA36 /* Main.storyboard in Resources */ = {isa = PBXBuildFile; fileRef = 43776F951B8022E90074EA36 /* Main.storyboard */; };
		43785E932120A01B0057DED1 /* NewCarbEntryIntent+Loop.swift in Sources */ = {isa = PBXBuildFile; fileRef = 43785E922120A01B0057DED1 /* NewCarbEntryIntent+Loop.swift */; };
		43785E972120E4500057DED1 /* INRelevantShortcutStore+Loop.swift in Sources */ = {isa = PBXBuildFile; fileRef = 43785E952120E4010057DED1 /* INRelevantShortcutStore+Loop.swift */; };
		43785E982120E7060057DED1 /* Intents.intentdefinition in Sources */ = {isa = PBXBuildFile; fileRef = 43785E9B2120E7060057DED1 /* Intents.intentdefinition */; };
		4379CFF021112CF700AADC79 /* ShareClientUI.framework in Frameworks */ = {isa = PBXBuildFile; fileRef = 4379CFEF21112CF700AADC79 /* ShareClientUI.framework */; };
		437AFEE520352591008C4892 /* NotificationCenter.framework in Frameworks */ = {isa = PBXBuildFile; fileRef = 4F70C1DD1DE8DCA7006380B7 /* NotificationCenter.framework */; };
		437AFEE8203689FE008C4892 /* LoopKit.framework in Frameworks */ = {isa = PBXBuildFile; fileRef = 43F78D4B1C914197002152D1 /* LoopKit.framework */; };
		437CEEE41CDE5C0A003C8C80 /* UIImage.swift in Sources */ = {isa = PBXBuildFile; fileRef = 437CEEE31CDE5C0A003C8C80 /* UIImage.swift */; };
		437D9BA31D7BC977007245E8 /* PredictionTableViewController.swift in Sources */ = {isa = PBXBuildFile; fileRef = 437D9BA21D7BC977007245E8 /* PredictionTableViewController.swift */; };
		438172D91F4E9E37003C3328 /* NewPumpEvent.swift in Sources */ = {isa = PBXBuildFile; fileRef = 438172D81F4E9E37003C3328 /* NewPumpEvent.swift */; };
		438849EA1D297CB6003B3F23 /* NightscoutService.swift in Sources */ = {isa = PBXBuildFile; fileRef = 438849E91D297CB6003B3F23 /* NightscoutService.swift */; };
		438849EC1D29EC34003B3F23 /* AmplitudeService.swift in Sources */ = {isa = PBXBuildFile; fileRef = 438849EB1D29EC34003B3F23 /* AmplitudeService.swift */; };
		438849EE1D2A1EBB003B3F23 /* MLabService.swift in Sources */ = {isa = PBXBuildFile; fileRef = 438849ED1D2A1EBB003B3F23 /* MLabService.swift */; };
		4389916B1E91B689000EEF90 /* ChartSettings+Loop.swift in Sources */ = {isa = PBXBuildFile; fileRef = 4389916A1E91B689000EEF90 /* ChartSettings+Loop.swift */; };
		438A95A81D8B9B24009D12E1 /* CGMBLEKit.framework in Frameworks */ = {isa = PBXBuildFile; fileRef = 438A95A71D8B9B24009D12E1 /* CGMBLEKit.framework */; };
		438D42F91D7C88BC003244B0 /* PredictionInputEffect.swift in Sources */ = {isa = PBXBuildFile; fileRef = 438D42F81D7C88BC003244B0 /* PredictionInputEffect.swift */; };
		438D42FB1D7D11A4003244B0 /* PredictionInputEffectTableViewCell.swift in Sources */ = {isa = PBXBuildFile; fileRef = 438D42FA1D7D11A4003244B0 /* PredictionInputEffectTableViewCell.swift */; };
		43947D731F529FAA00A07D31 /* GlucoseRangeSchedule.swift in Sources */ = {isa = PBXBuildFile; fileRef = 43C513181E864C4E001547C7 /* GlucoseRangeSchedule.swift */; };
		4396BD50225159C0005AA4D3 /* HealthKit.framework in Frameworks */ = {isa = PBXBuildFile; fileRef = 43D9002C21EB225D00AF44BF /* HealthKit.framework */; };
		439897371CD2F80600223065 /* AnalyticsManager.swift in Sources */ = {isa = PBXBuildFile; fileRef = 439897361CD2F80600223065 /* AnalyticsManager.swift */; };
		439A7942211F631C0041B75F /* RootNavigationController.swift in Sources */ = {isa = PBXBuildFile; fileRef = 439A7941211F631C0041B75F /* RootNavigationController.swift */; };
		439A7944211FE22F0041B75F /* NSUserActivity.swift in Sources */ = {isa = PBXBuildFile; fileRef = 439A7943211FE22F0041B75F /* NSUserActivity.swift */; };
		439A7945211FE23A0041B75F /* NSUserActivity.swift in Sources */ = {isa = PBXBuildFile; fileRef = 439A7943211FE22F0041B75F /* NSUserActivity.swift */; };
		439BED2A1E76093C00B0AED5 /* CGMManager.swift in Sources */ = {isa = PBXBuildFile; fileRef = 439BED291E76093C00B0AED5 /* CGMManager.swift */; };
		43A51E1F1EB6D62A000736CC /* CarbAbsorptionViewController.swift in Sources */ = {isa = PBXBuildFile; fileRef = 43A51E1E1EB6D62A000736CC /* CarbAbsorptionViewController.swift */; };
		43A51E211EB6DBDD000736CC /* ChartsTableViewController.swift in Sources */ = {isa = PBXBuildFile; fileRef = 43A51E201EB6DBDD000736CC /* ChartsTableViewController.swift */; };
		43A567691C94880B00334FAC /* LoopDataManager.swift in Sources */ = {isa = PBXBuildFile; fileRef = 43A567681C94880B00334FAC /* LoopDataManager.swift */; };
		43A8EC6F210E622700A81379 /* CGMBLEKitUI.framework in Frameworks */ = {isa = PBXBuildFile; fileRef = 43A8EC6E210E622600A81379 /* CGMBLEKitUI.framework */; };
		43A943761B926B7B0051FA24 /* Interface.storyboard in Resources */ = {isa = PBXBuildFile; fileRef = 43A943741B926B7B0051FA24 /* Interface.storyboard */; };
		43A9437F1B926B7B0051FA24 /* WatchApp Extension.appex in Embed App Extensions */ = {isa = PBXBuildFile; fileRef = 43A9437E1B926B7B0051FA24 /* WatchApp Extension.appex */; settings = {ATTRIBUTES = (RemoveHeadersOnCopy, ); }; };
		43A943881B926B7B0051FA24 /* ExtensionDelegate.swift in Sources */ = {isa = PBXBuildFile; fileRef = 43A943871B926B7B0051FA24 /* ExtensionDelegate.swift */; };
		43A9438A1B926B7B0051FA24 /* NotificationController.swift in Sources */ = {isa = PBXBuildFile; fileRef = 43A943891B926B7B0051FA24 /* NotificationController.swift */; };
		43A9438E1B926B7B0051FA24 /* ComplicationController.swift in Sources */ = {isa = PBXBuildFile; fileRef = 43A9438D1B926B7B0051FA24 /* ComplicationController.swift */; };
		43A943901B926B7B0051FA24 /* Assets.xcassets in Resources */ = {isa = PBXBuildFile; fileRef = 43A9438F1B926B7B0051FA24 /* Assets.xcassets */; };
		43A943941B926B7B0051FA24 /* WatchApp.app in Embed Watch Content */ = {isa = PBXBuildFile; fileRef = 43A943721B926B7B0051FA24 /* WatchApp.app */; };
		43B260491ED248FB008CAA77 /* CarbEntryTableViewCell.swift in Sources */ = {isa = PBXBuildFile; fileRef = 43B260481ED248FB008CAA77 /* CarbEntryTableViewCell.swift */; };
		43B371881CE597D10013C5A6 /* ShareClient.framework in Frameworks */ = {isa = PBXBuildFile; fileRef = 43B371871CE597D10013C5A6 /* ShareClient.framework */; };
		43BFF0B51E45C1E700FF19A9 /* NumberFormatter.swift in Sources */ = {isa = PBXBuildFile; fileRef = 43BFF0B31E45C1BE00FF19A9 /* NumberFormatter.swift */; };
		43BFF0B71E45C20C00FF19A9 /* NumberFormatter.swift in Sources */ = {isa = PBXBuildFile; fileRef = 43BFF0B31E45C1BE00FF19A9 /* NumberFormatter.swift */; };
		43BFF0BC1E45C80600FF19A9 /* UIColor+Loop.swift in Sources */ = {isa = PBXBuildFile; fileRef = 43BFF0BB1E45C80600FF19A9 /* UIColor+Loop.swift */; };
		43BFF0BF1E45C8EA00FF19A9 /* UIColor+Widget.swift in Sources */ = {isa = PBXBuildFile; fileRef = 43BFF0BE1E45C8EA00FF19A9 /* UIColor+Widget.swift */; };
		43BFF0C61E465A4400FF19A9 /* UIColor+HIG.swift in Sources */ = {isa = PBXBuildFile; fileRef = 43BFF0C31E4659E700FF19A9 /* UIColor+HIG.swift */; };
		43BFF0CD1E466C8400FF19A9 /* StateColorPalette.swift in Sources */ = {isa = PBXBuildFile; fileRef = 43BFF0CC1E466C8400FF19A9 /* StateColorPalette.swift */; };
		43C05CA821EB2B26006FB252 /* PersistenceController.swift in Sources */ = {isa = PBXBuildFile; fileRef = 431E73471FF95A900069B5F7 /* PersistenceController.swift */; };
		43C05CA921EB2B26006FB252 /* PersistenceController.swift in Sources */ = {isa = PBXBuildFile; fileRef = 431E73471FF95A900069B5F7 /* PersistenceController.swift */; };
		43C05CAA21EB2B49006FB252 /* NSBundle.swift in Sources */ = {isa = PBXBuildFile; fileRef = 430DA58D1D4AEC230097D1CA /* NSBundle.swift */; };
		43C05CAB21EB2B4A006FB252 /* NSBundle.swift in Sources */ = {isa = PBXBuildFile; fileRef = 430DA58D1D4AEC230097D1CA /* NSBundle.swift */; };
		43C05CAC21EB2B8B006FB252 /* NSBundle.swift in Sources */ = {isa = PBXBuildFile; fileRef = 430DA58D1D4AEC230097D1CA /* NSBundle.swift */; };
		43C05CAD21EB2BBF006FB252 /* NSUserDefaults.swift in Sources */ = {isa = PBXBuildFile; fileRef = 430B29892041F54A00BA9F93 /* NSUserDefaults.swift */; };
		43C05CAE21EB2BBF006FB252 /* NSUserDefaults.swift in Sources */ = {isa = PBXBuildFile; fileRef = 430B29892041F54A00BA9F93 /* NSUserDefaults.swift */; };
		43C05CAF21EB2C24006FB252 /* NSBundle.swift in Sources */ = {isa = PBXBuildFile; fileRef = 430DA58D1D4AEC230097D1CA /* NSBundle.swift */; };
		43C05CB121EBBDB9006FB252 /* TimeInRangeLesson.swift in Sources */ = {isa = PBXBuildFile; fileRef = 43C05CB021EBBDB9006FB252 /* TimeInRangeLesson.swift */; };
		43C05CB221EBD88A006FB252 /* LoopCore.framework in Embed Frameworks */ = {isa = PBXBuildFile; fileRef = 43D9002A21EB209400AF44BF /* LoopCore.framework */; settings = {ATTRIBUTES = (CodeSignOnCopy, RemoveHeadersOnCopy, ); }; };
		43C05CB521EBE274006FB252 /* Date.swift in Sources */ = {isa = PBXBuildFile; fileRef = 43C05CB421EBE274006FB252 /* Date.swift */; };
		43C05CB621EBE321006FB252 /* NSTimeInterval.swift in Sources */ = {isa = PBXBuildFile; fileRef = 439897341CD2F7DE00223065 /* NSTimeInterval.swift */; };
		43C05CB821EBEA54006FB252 /* HKUnit.swift in Sources */ = {isa = PBXBuildFile; fileRef = 43C05CB721EBEA54006FB252 /* HKUnit.swift */; };
		43C05CB921EBEA54006FB252 /* HKUnit.swift in Sources */ = {isa = PBXBuildFile; fileRef = 43C05CB721EBEA54006FB252 /* HKUnit.swift */; };
		43C05CBA21EBEAD8006FB252 /* LoopCore.framework in Frameworks */ = {isa = PBXBuildFile; fileRef = 43D9FFCF21EAE05D00AF44BF /* LoopCore.framework */; };
		43C05CBD21EBF77D006FB252 /* LessonsViewController.swift in Sources */ = {isa = PBXBuildFile; fileRef = 43C05CBC21EBF77D006FB252 /* LessonsViewController.swift */; };
		43C05CC021EBFFA4006FB252 /* Lesson.swift in Sources */ = {isa = PBXBuildFile; fileRef = 43C05CBF21EBFFA4006FB252 /* Lesson.swift */; };
		43C05CC221EC06E4006FB252 /* LessonConfigurationViewController.swift in Sources */ = {isa = PBXBuildFile; fileRef = 43C05CC121EC06E4006FB252 /* LessonConfigurationViewController.swift */; };
		43C05CC521EC29E3006FB252 /* TextFieldTableViewCell.swift in Sources */ = {isa = PBXBuildFile; fileRef = 4374B5F3209D89A900D17AA8 /* TextFieldTableViewCell.swift */; };
		43C05CC621EC29E7006FB252 /* TextFieldTableViewCell.swift in Sources */ = {isa = PBXBuildFile; fileRef = 4374B5F3209D89A900D17AA8 /* TextFieldTableViewCell.swift */; };
		43C05CC721EC2ABC006FB252 /* IdentifiableClass.swift in Sources */ = {isa = PBXBuildFile; fileRef = 434FF1E91CF26C29000DB779 /* IdentifiableClass.swift */; };
		43C05CC821EC2ABC006FB252 /* IdentifiableClass.swift in Sources */ = {isa = PBXBuildFile; fileRef = 434FF1E91CF26C29000DB779 /* IdentifiableClass.swift */; };
		43C05CCA21EC382B006FB252 /* NumberEntry.swift in Sources */ = {isa = PBXBuildFile; fileRef = 43C05CC921EC382B006FB252 /* NumberEntry.swift */; };
		43C0944A1CACCC73001F6403 /* NotificationManager.swift in Sources */ = {isa = PBXBuildFile; fileRef = 43C094491CACCC73001F6403 /* NotificationManager.swift */; };
		43C246A81D89990F0031F8D1 /* Crypto.framework in Frameworks */ = {isa = PBXBuildFile; fileRef = 43C246A71D89990F0031F8D1 /* Crypto.framework */; };
		43C2FAE11EB656A500364AFF /* GlucoseEffectVelocity.swift in Sources */ = {isa = PBXBuildFile; fileRef = 43C2FAE01EB656A500364AFF /* GlucoseEffectVelocity.swift */; };
		43C3B6EC20B650A80026CAFA /* SettingsImageTableViewCell.swift in Sources */ = {isa = PBXBuildFile; fileRef = 43C3B6EB20B650A80026CAFA /* SettingsImageTableViewCell.swift */; };
		43C513191E864C4E001547C7 /* GlucoseRangeSchedule.swift in Sources */ = {isa = PBXBuildFile; fileRef = 43C513181E864C4E001547C7 /* GlucoseRangeSchedule.swift */; };
		43C5F257222C7B7200905D10 /* TimeComponents.swift in Sources */ = {isa = PBXBuildFile; fileRef = 43C5F256222C7B7200905D10 /* TimeComponents.swift */; };
		43C5F258222C7BD400905D10 /* AppDelegate.swift in Sources */ = {isa = PBXBuildFile; fileRef = 43D9FFA421EA9A0C00AF44BF /* AppDelegate.swift */; };
		43C5F25A222C921B00905D10 /* OSLog.swift in Sources */ = {isa = PBXBuildFile; fileRef = 43C5F259222C921B00905D10 /* OSLog.swift */; };
		43C728F5222266F000C62969 /* ModalDayLesson.swift in Sources */ = {isa = PBXBuildFile; fileRef = 43C728F4222266F000C62969 /* ModalDayLesson.swift */; };
		43C728F72222700000C62969 /* DateIntervalEntry.swift in Sources */ = {isa = PBXBuildFile; fileRef = 43C728F62222700000C62969 /* DateIntervalEntry.swift */; };
		43C728F9222A448700C62969 /* DayCalculator.swift in Sources */ = {isa = PBXBuildFile; fileRef = 43C728F8222A448700C62969 /* DayCalculator.swift */; };
		43CB2B2B1D924D450079823D /* WCSession.swift in Sources */ = {isa = PBXBuildFile; fileRef = 43CB2B2A1D924D450079823D /* WCSession.swift */; };
		43CE7CDE1CA8B63E003CC1B0 /* Data.swift in Sources */ = {isa = PBXBuildFile; fileRef = 43CE7CDD1CA8B63E003CC1B0 /* Data.swift */; };
		43CEE6E61E56AFD400CB9116 /* NightscoutUploader.swift in Sources */ = {isa = PBXBuildFile; fileRef = 43CEE6E51E56AFD400CB9116 /* NightscoutUploader.swift */; };
		43D2E8231F00425400AE5CBF /* BolusViewController+LoopDataManager.swift in Sources */ = {isa = PBXBuildFile; fileRef = 43D2E8221F00425400AE5CBF /* BolusViewController+LoopDataManager.swift */; };
		43D381621EBD9759007F8C8F /* HeaderValuesTableViewCell.swift in Sources */ = {isa = PBXBuildFile; fileRef = 43D381611EBD9759007F8C8F /* HeaderValuesTableViewCell.swift */; };
		43D9000B21EB0BE000AF44BF /* LoopCore.framework in Frameworks */ = {isa = PBXBuildFile; fileRef = 43D9FFCF21EAE05D00AF44BF /* LoopCore.framework */; };
		43D9001E21EB209400AF44BF /* LoopCore.h in Headers */ = {isa = PBXBuildFile; fileRef = 43D9FFD121EAE05D00AF44BF /* LoopCore.h */; settings = {ATTRIBUTES = (Public, ); }; };
		43D9002021EB209400AF44BF /* NSTimeInterval.swift in Sources */ = {isa = PBXBuildFile; fileRef = 439897341CD2F7DE00223065 /* NSTimeInterval.swift */; };
		43D9002121EB209400AF44BF /* GlucoseThreshold.swift in Sources */ = {isa = PBXBuildFile; fileRef = 430B298D2041F56500BA9F93 /* GlucoseThreshold.swift */; };
		43D9002221EB209400AF44BF /* LoopSettings.swift in Sources */ = {isa = PBXBuildFile; fileRef = 430B298C2041F56500BA9F93 /* LoopSettings.swift */; };
		43D9002D21EB225D00AF44BF /* HealthKit.framework in Frameworks */ = {isa = PBXBuildFile; fileRef = 43D9002C21EB225D00AF44BF /* HealthKit.framework */; };
		43D9002E21EB226F00AF44BF /* LoopKit.framework in Frameworks */ = {isa = PBXBuildFile; fileRef = 4344628320A7A3BE00C4BE6F /* LoopKit.framework */; };
		43D9002F21EB234400AF44BF /* LoopCore.framework in Frameworks */ = {isa = PBXBuildFile; fileRef = 43D9002A21EB209400AF44BF /* LoopCore.framework */; };
		43D9003321EB258C00AF44BF /* InsulinModelSettings+Loop.swift in Sources */ = {isa = PBXBuildFile; fileRef = 43D9003221EB258C00AF44BF /* InsulinModelSettings+Loop.swift */; };
		43D9F81821EC51CC000578CD /* DateEntry.swift in Sources */ = {isa = PBXBuildFile; fileRef = 43D9F81721EC51CC000578CD /* DateEntry.swift */; };
		43D9F81A21EC593C000578CD /* UITableViewCell.swift in Sources */ = {isa = PBXBuildFile; fileRef = 43D9F81921EC593C000578CD /* UITableViewCell.swift */; };
		43D9F81E21EF0609000578CD /* NumberRangeEntry.swift in Sources */ = {isa = PBXBuildFile; fileRef = 43D9F81D21EF0609000578CD /* NumberRangeEntry.swift */; };
		43D9F82021EF0906000578CD /* NSNumber.swift in Sources */ = {isa = PBXBuildFile; fileRef = 43D9F81F21EF0906000578CD /* NSNumber.swift */; };
		43D9F82221EF0A7A000578CD /* QuantityRangeEntry.swift in Sources */ = {isa = PBXBuildFile; fileRef = 43D9F82121EF0A7A000578CD /* QuantityRangeEntry.swift */; };
		43D9F82421EFF1AB000578CD /* LessonResultsViewController.swift in Sources */ = {isa = PBXBuildFile; fileRef = 43D9F82321EFF1AB000578CD /* LessonResultsViewController.swift */; };
		43D9FFAA21EA9A0C00AF44BF /* Main.storyboard in Resources */ = {isa = PBXBuildFile; fileRef = 43D9FFA821EA9A0C00AF44BF /* Main.storyboard */; };
		43D9FFAC21EA9A0F00AF44BF /* Assets.xcassets in Resources */ = {isa = PBXBuildFile; fileRef = 43D9FFAB21EA9A0F00AF44BF /* Assets.xcassets */; };
		43D9FFAF21EA9A0F00AF44BF /* LaunchScreen.storyboard in Resources */ = {isa = PBXBuildFile; fileRef = 43D9FFAD21EA9A0F00AF44BF /* LaunchScreen.storyboard */; };
		43D9FFB421EA9AD800AF44BF /* LoopUI.framework in Frameworks */ = {isa = PBXBuildFile; fileRef = 4F75288B1DFE1DC600C322D6 /* LoopUI.framework */; };
		43D9FFB621EA9B2F00AF44BF /* HealthKit.framework in Frameworks */ = {isa = PBXBuildFile; fileRef = 43F5C2C81B929C09003EB13D /* HealthKit.framework */; };
		43D9FFBB21EA9CC900AF44BF /* LoopKit.framework in Frameworks */ = {isa = PBXBuildFile; fileRef = 43F78D4B1C914197002152D1 /* LoopKit.framework */; };
		43D9FFBC21EA9CCD00AF44BF /* LoopKitUI.framework in Frameworks */ = {isa = PBXBuildFile; fileRef = 437AFEE6203688CF008C4892 /* LoopKitUI.framework */; };
		43D9FFBD21EA9CD700AF44BF /* SwiftCharts.framework in Frameworks */ = {isa = PBXBuildFile; fileRef = 4346D1EF1C781BEA00ABAFE3 /* SwiftCharts.framework */; };
		43D9FFC021EAB22E00AF44BF /* DataManager.swift in Sources */ = {isa = PBXBuildFile; fileRef = 43D9FFBF21EAB22E00AF44BF /* DataManager.swift */; };
		43D9FFD321EAE05D00AF44BF /* LoopCore.h in Headers */ = {isa = PBXBuildFile; fileRef = 43D9FFD121EAE05D00AF44BF /* LoopCore.h */; settings = {ATTRIBUTES = (Public, ); }; };
		43D9FFD621EAE05D00AF44BF /* LoopCore.framework in Frameworks */ = {isa = PBXBuildFile; fileRef = 43D9FFCF21EAE05D00AF44BF /* LoopCore.framework */; };
		43D9FFD721EAE05D00AF44BF /* LoopCore.framework in Embed Frameworks */ = {isa = PBXBuildFile; fileRef = 43D9FFCF21EAE05D00AF44BF /* LoopCore.framework */; settings = {ATTRIBUTES = (CodeSignOnCopy, RemoveHeadersOnCopy, ); }; };
		43D9FFDE21EAE3AE00AF44BF /* LoopCore.framework in Frameworks */ = {isa = PBXBuildFile; fileRef = 43D9FFCF21EAE05D00AF44BF /* LoopCore.framework */; };
		43D9FFE021EAE3E500AF44BF /* LoopUI.framework in Embed Frameworks */ = {isa = PBXBuildFile; fileRef = 4F75288B1DFE1DC600C322D6 /* LoopUI.framework */; settings = {ATTRIBUTES = (CodeSignOnCopy, RemoveHeadersOnCopy, ); }; };
		43D9FFE121EAE3E500AF44BF /* LoopCore.framework in Embed Frameworks */ = {isa = PBXBuildFile; fileRef = 43D9FFCF21EAE05D00AF44BF /* LoopCore.framework */; settings = {ATTRIBUTES = (CodeSignOnCopy, RemoveHeadersOnCopy, ); }; };
		43D9FFF521EAF27200AF44BF /* LoopSettings.swift in Sources */ = {isa = PBXBuildFile; fileRef = 430B298C2041F56500BA9F93 /* LoopSettings.swift */; };
		43D9FFF821EAF2EF00AF44BF /* LoopKit.framework in Frameworks */ = {isa = PBXBuildFile; fileRef = 43F78D4B1C914197002152D1 /* LoopKit.framework */; };
		43D9FFF921EAF34800AF44BF /* GlucoseThreshold.swift in Sources */ = {isa = PBXBuildFile; fileRef = 430B298D2041F56500BA9F93 /* GlucoseThreshold.swift */; };
		43D9FFFA21EAF35900AF44BF /* HealthKit.framework in Frameworks */ = {isa = PBXBuildFile; fileRef = 43F5C2C81B929C09003EB13D /* HealthKit.framework */; };
		43D9FFFB21EAF3D300AF44BF /* NSTimeInterval.swift in Sources */ = {isa = PBXBuildFile; fileRef = 439897341CD2F7DE00223065 /* NSTimeInterval.swift */; };
		43DAD00020A2736F000F8529 /* PersistedPumpEvent.swift in Sources */ = {isa = PBXBuildFile; fileRef = 43DACFFF20A2736F000F8529 /* PersistedPumpEvent.swift */; };
		43DBF04C1C93B8D700B3C386 /* BolusViewController.swift in Sources */ = {isa = PBXBuildFile; fileRef = 43DBF04B1C93B8D700B3C386 /* BolusViewController.swift */; };
		43DBF0531C93EC8200B3C386 /* DeviceDataManager.swift in Sources */ = {isa = PBXBuildFile; fileRef = 43DBF0521C93EC8200B3C386 /* DeviceDataManager.swift */; };
		43DBF0591C93F73800B3C386 /* CarbEntryTableViewController.swift in Sources */ = {isa = PBXBuildFile; fileRef = 43DBF0581C93F73800B3C386 /* CarbEntryTableViewController.swift */; };
		43DFB62320D4CAE7008A7BAE /* PumpManager.swift in Sources */ = {isa = PBXBuildFile; fileRef = 43C3B6F620BBCAA30026CAFA /* PumpManager.swift */; };
		43E2D8C81D208D5B004DA55F /* KeychainManager+Loop.swift in Sources */ = {isa = PBXBuildFile; fileRef = 43E2D8C71D208D5B004DA55F /* KeychainManager+Loop.swift */; };
		43E2D8D41D20BF42004DA55F /* DoseMathTests.swift in Sources */ = {isa = PBXBuildFile; fileRef = 43E2D8D31D20BF42004DA55F /* DoseMathTests.swift */; };
		43E2D8DB1D20C03B004DA55F /* NSTimeInterval.swift in Sources */ = {isa = PBXBuildFile; fileRef = 439897341CD2F7DE00223065 /* NSTimeInterval.swift */; };
		43E2D8DC1D20C049004DA55F /* DoseMath.swift in Sources */ = {isa = PBXBuildFile; fileRef = 43F78D251C8FC000002152D1 /* DoseMath.swift */; };
		43E2D8EC1D20C0DB004DA55F /* read_selected_basal_profile.json in Resources */ = {isa = PBXBuildFile; fileRef = 43E2D8E11D20C0DB004DA55F /* read_selected_basal_profile.json */; };
		43E2D8ED1D20C0DB004DA55F /* recommend_temp_basal_correct_low_at_min.json in Resources */ = {isa = PBXBuildFile; fileRef = 43E2D8E21D20C0DB004DA55F /* recommend_temp_basal_correct_low_at_min.json */; };
		43E2D8EE1D20C0DB004DA55F /* recommend_temp_basal_flat_and_high.json in Resources */ = {isa = PBXBuildFile; fileRef = 43E2D8E31D20C0DB004DA55F /* recommend_temp_basal_flat_and_high.json */; };
		43E2D8EF1D20C0DB004DA55F /* recommend_temp_basal_high_and_falling.json in Resources */ = {isa = PBXBuildFile; fileRef = 43E2D8E41D20C0DB004DA55F /* recommend_temp_basal_high_and_falling.json */; };
		43E2D8F01D20C0DB004DA55F /* recommend_temp_basal_high_and_rising.json in Resources */ = {isa = PBXBuildFile; fileRef = 43E2D8E51D20C0DB004DA55F /* recommend_temp_basal_high_and_rising.json */; };
		43E2D8F11D20C0DB004DA55F /* recommend_temp_basal_in_range_and_rising.json in Resources */ = {isa = PBXBuildFile; fileRef = 43E2D8E61D20C0DB004DA55F /* recommend_temp_basal_in_range_and_rising.json */; };
		43E2D8F21D20C0DB004DA55F /* recommend_temp_basal_no_change_glucose.json in Resources */ = {isa = PBXBuildFile; fileRef = 43E2D8E71D20C0DB004DA55F /* recommend_temp_basal_no_change_glucose.json */; };
		43E2D8F31D20C0DB004DA55F /* recommend_temp_basal_start_high_end_in_range.json in Resources */ = {isa = PBXBuildFile; fileRef = 43E2D8E81D20C0DB004DA55F /* recommend_temp_basal_start_high_end_in_range.json */; };
		43E2D8F41D20C0DB004DA55F /* recommend_temp_basal_start_high_end_low.json in Resources */ = {isa = PBXBuildFile; fileRef = 43E2D8E91D20C0DB004DA55F /* recommend_temp_basal_start_high_end_low.json */; };
		43E2D8F51D20C0DB004DA55F /* recommend_temp_basal_start_low_end_high.json in Resources */ = {isa = PBXBuildFile; fileRef = 43E2D8EA1D20C0DB004DA55F /* recommend_temp_basal_start_low_end_high.json */; };
		43E2D8F61D20C0DB004DA55F /* recommend_temp_basal_start_low_end_in_range.json in Resources */ = {isa = PBXBuildFile; fileRef = 43E2D8EB1D20C0DB004DA55F /* recommend_temp_basal_start_low_end_in_range.json */; };
		43E2D9151D20C5A2004DA55F /* KeychainManagerTests.swift in Sources */ = {isa = PBXBuildFile; fileRef = 43E2D8C91D20B9E7004DA55F /* KeychainManagerTests.swift */; };
		43E2D9191D222759004DA55F /* LoopKit.framework in Frameworks */ = {isa = PBXBuildFile; fileRef = 43F78D4B1C914197002152D1 /* LoopKit.framework */; };
		43E3449F1B9D68E900C85C07 /* StatusTableViewController.swift in Sources */ = {isa = PBXBuildFile; fileRef = 43E3449E1B9D68E900C85C07 /* StatusTableViewController.swift */; };
		43E93FB51E4675E800EAB8DB /* NumberFormatter.swift in Sources */ = {isa = PBXBuildFile; fileRef = 43BFF0B31E45C1BE00FF19A9 /* NumberFormatter.swift */; };
		43E93FB61E469A4000EAB8DB /* NumberFormatter.swift in Sources */ = {isa = PBXBuildFile; fileRef = 43BFF0B31E45C1BE00FF19A9 /* NumberFormatter.swift */; };
		43E93FB71E469A5100EAB8DB /* HKUnit.swift in Sources */ = {isa = PBXBuildFile; fileRef = 4F526D5E1DF2459000A04910 /* HKUnit.swift */; };
		43F1C31A1F5DC87700395429 /* ChartPoint.swift in Sources */ = {isa = PBXBuildFile; fileRef = 438991661E91B563000EEF90 /* ChartPoint.swift */; };
		43F41C371D3BF32400C11ED6 /* UIAlertController.swift in Sources */ = {isa = PBXBuildFile; fileRef = 43F41C361D3BF32400C11ED6 /* UIAlertController.swift */; };
		43F4EF1D1BA2A57600526CE1 /* DiagnosticLogger.swift in Sources */ = {isa = PBXBuildFile; fileRef = 43F4EF1C1BA2A57600526CE1 /* DiagnosticLogger.swift */; };
		43F5C2C91B929C09003EB13D /* HealthKit.framework in Frameworks */ = {isa = PBXBuildFile; fileRef = 43F5C2C81B929C09003EB13D /* HealthKit.framework */; };
		43F5C2DB1B92A5E1003EB13D /* SettingsTableViewController.swift in Sources */ = {isa = PBXBuildFile; fileRef = 43F5C2DA1B92A5E1003EB13D /* SettingsTableViewController.swift */; };
		43F64DD91D9C92C900D24DC6 /* TitleSubtitleTableViewCell.swift in Sources */ = {isa = PBXBuildFile; fileRef = 43F64DD81D9C92C900D24DC6 /* TitleSubtitleTableViewCell.swift */; };
		43F78D261C8FC000002152D1 /* DoseMath.swift in Sources */ = {isa = PBXBuildFile; fileRef = 43F78D251C8FC000002152D1 /* DoseMath.swift */; };
		43F78D4F1C914197002152D1 /* LoopKit.framework in Frameworks */ = {isa = PBXBuildFile; fileRef = 43F78D4B1C914197002152D1 /* LoopKit.framework */; };
		43FCBBC21E51710B00343C1B /* LaunchScreen.storyboard in Resources */ = {isa = PBXBuildFile; fileRef = 43776F9A1B8022E90074EA36 /* LaunchScreen.storyboard */; };
		43FCEEA9221A615B0013DD30 /* StatusChartsManager.swift in Sources */ = {isa = PBXBuildFile; fileRef = 43FCEEA8221A615B0013DD30 /* StatusChartsManager.swift */; };
		43FCEEAB221A61B40013DD30 /* IOBChart.swift in Sources */ = {isa = PBXBuildFile; fileRef = 43FCEEAA221A61B40013DD30 /* IOBChart.swift */; };
		43FCEEAD221A66780013DD30 /* DateFormatter.swift in Sources */ = {isa = PBXBuildFile; fileRef = 43FCEEAC221A66780013DD30 /* DateFormatter.swift */; };
		43FCEEAF221A67A70013DD30 /* NumberFormatter+Charts.swift in Sources */ = {isa = PBXBuildFile; fileRef = 43FCEEAE221A67A70013DD30 /* NumberFormatter+Charts.swift */; };
		43FCEEB1221A863E0013DD30 /* StatusChartsManager.swift in Sources */ = {isa = PBXBuildFile; fileRef = 43FCEEB0221A863E0013DD30 /* StatusChartsManager.swift */; };
		43FCEEB3221BC3B60013DD30 /* DoseChart.swift in Sources */ = {isa = PBXBuildFile; fileRef = 43FCEEB2221BC3B60013DD30 /* DoseChart.swift */; };
		43FCEEB5221BCA020013DD30 /* COBChart.swift in Sources */ = {isa = PBXBuildFile; fileRef = 43FCEEB4221BCA020013DD30 /* COBChart.swift */; };
		43FCEEB7221BCD160013DD30 /* InsulinModelChart.swift in Sources */ = {isa = PBXBuildFile; fileRef = 43FCEEB6221BCD160013DD30 /* InsulinModelChart.swift */; };
		43FCEEB9221BCF790013DD30 /* GlucoseChart.swift in Sources */ = {isa = PBXBuildFile; fileRef = 43FCEEB8221BCF790013DD30 /* GlucoseChart.swift */; };
		43FCEEBB22211C860013DD30 /* CarbEffectChart.swift in Sources */ = {isa = PBXBuildFile; fileRef = 43FCEEBA22211C860013DD30 /* CarbEffectChart.swift */; };
		43FCEEBD22212DD50013DD30 /* PredictedGlucoseChart.swift in Sources */ = {isa = PBXBuildFile; fileRef = 43FCEEBC22212DD50013DD30 /* PredictedGlucoseChart.swift */; };
		43FCEEBE22220CE70013DD30 /* LoopKitUI.framework in Frameworks */ = {isa = PBXBuildFile; fileRef = 437AFEE6203688CF008C4892 /* LoopKitUI.framework */; };
		43FCEEBF22220CF30013DD30 /* LoopKitUI.framework in Frameworks */ = {isa = PBXBuildFile; fileRef = 437AFEE6203688CF008C4892 /* LoopKitUI.framework */; };
		43FCEEC022220D1F0013DD30 /* LoopKit.framework in Frameworks */ = {isa = PBXBuildFile; fileRef = 43F78D4B1C914197002152D1 /* LoopKit.framework */; };
		4D3B40041D4A9E1A00BC6334 /* G4ShareSpy.framework in Frameworks */ = {isa = PBXBuildFile; fileRef = 4D3B40021D4A9DFE00BC6334 /* G4ShareSpy.framework */; };
		4F08DE8F1E7BB871006741EA /* CollectionType+Loop.swift in Sources */ = {isa = PBXBuildFile; fileRef = 4F08DE8E1E7BB871006741EA /* CollectionType+Loop.swift */; };
		4F08DE9B1E7BC4ED006741EA /* SwiftCharts.framework in Frameworks */ = {isa = PBXBuildFile; fileRef = 4346D1EF1C781BEA00ABAFE3 /* SwiftCharts.framework */; };
		4F11D3C020DCBEEC006E072C /* GlucoseBackfillRequestUserInfo.swift in Sources */ = {isa = PBXBuildFile; fileRef = 4F11D3BF20DCBEEC006E072C /* GlucoseBackfillRequestUserInfo.swift */; };
		4F11D3C220DD80B3006E072C /* WatchHistoricalGlucose.swift in Sources */ = {isa = PBXBuildFile; fileRef = 4F11D3C120DD80B3006E072C /* WatchHistoricalGlucose.swift */; };
		4F11D3C320DD84DB006E072C /* GlucoseBackfillRequestUserInfo.swift in Sources */ = {isa = PBXBuildFile; fileRef = 4F11D3BF20DCBEEC006E072C /* GlucoseBackfillRequestUserInfo.swift */; };
		4F11D3C420DD881A006E072C /* WatchHistoricalGlucose.swift in Sources */ = {isa = PBXBuildFile; fileRef = 4F11D3C120DD80B3006E072C /* WatchHistoricalGlucose.swift */; };
		4F20AE631E6B87B100D07A06 /* ChartContainerView.swift in Sources */ = {isa = PBXBuildFile; fileRef = 4313EDDF1D8A6BF90060FA79 /* ChartContainerView.swift */; };
		4F2C15741E0209F500E160D4 /* NSTimeInterval.swift in Sources */ = {isa = PBXBuildFile; fileRef = 439897341CD2F7DE00223065 /* NSTimeInterval.swift */; };
		4F2C15811E0495B200E160D4 /* WatchContext+WatchApp.swift in Sources */ = {isa = PBXBuildFile; fileRef = 4F2C15801E0495B200E160D4 /* WatchContext+WatchApp.swift */; };
		4F2C15821E074FC600E160D4 /* NSTimeInterval.swift in Sources */ = {isa = PBXBuildFile; fileRef = 439897341CD2F7DE00223065 /* NSTimeInterval.swift */; };
		4F2C15831E0757E600E160D4 /* HKUnit.swift in Sources */ = {isa = PBXBuildFile; fileRef = 4F526D5E1DF2459000A04910 /* HKUnit.swift */; };
		4F2C15851E075B8700E160D4 /* LoopUI.h in Headers */ = {isa = PBXBuildFile; fileRef = 4F75288D1DFE1DC600C322D6 /* LoopUI.h */; settings = {ATTRIBUTES = (Public, ); }; };
		4F2C15931E09BF2C00E160D4 /* HUDView.swift in Sources */ = {isa = PBXBuildFile; fileRef = 4F2C15921E09BF2C00E160D4 /* HUDView.swift */; };
		4F2C15951E09BF3C00E160D4 /* HUDView.xib in Resources */ = {isa = PBXBuildFile; fileRef = 4F2C15941E09BF3C00E160D4 /* HUDView.xib */; };
		4F2C15971E09E94E00E160D4 /* HUDAssets.xcassets in Resources */ = {isa = PBXBuildFile; fileRef = 4F2C15961E09E94E00E160D4 /* HUDAssets.xcassets */; };
		4F2C159A1E0C9E5600E160D4 /* LoopUI.framework in Embed Frameworks */ = {isa = PBXBuildFile; fileRef = 4F75288B1DFE1DC600C322D6 /* LoopUI.framework */; settings = {ATTRIBUTES = (CodeSignOnCopy, RemoveHeadersOnCopy, ); }; };
		4F526D611DF8D9A900A04910 /* NetBasal.swift in Sources */ = {isa = PBXBuildFile; fileRef = 4F526D601DF8D9A900A04910 /* NetBasal.swift */; };
		4F6663941E905FD2009E74FC /* ChartColorPalette+Loop.swift in Sources */ = {isa = PBXBuildFile; fileRef = 4F6663931E905FD2009E74FC /* ChartColorPalette+Loop.swift */; };
		4F70C1E11DE8DCA7006380B7 /* StatusViewController.swift in Sources */ = {isa = PBXBuildFile; fileRef = 4F70C1E01DE8DCA7006380B7 /* StatusViewController.swift */; };
		4F70C1E41DE8DCA7006380B7 /* MainInterface.storyboard in Resources */ = {isa = PBXBuildFile; fileRef = 4F70C1E21DE8DCA7006380B7 /* MainInterface.storyboard */; };
		4F70C1E81DE8DCA7006380B7 /* Loop Status Extension.appex in Embed App Extensions */ = {isa = PBXBuildFile; fileRef = 4F70C1DC1DE8DCA7006380B7 /* Loop Status Extension.appex */; settings = {ATTRIBUTES = (RemoveHeadersOnCopy, ); }; };
		4F70C2101DE8FAC5006380B7 /* StatusExtensionDataManager.swift in Sources */ = {isa = PBXBuildFile; fileRef = 4F70C20F1DE8FAC5006380B7 /* StatusExtensionDataManager.swift */; };
		4F70C2121DE900EA006380B7 /* StatusExtensionContext.swift in Sources */ = {isa = PBXBuildFile; fileRef = 4F70C2111DE900EA006380B7 /* StatusExtensionContext.swift */; };
		4F70C2131DE90339006380B7 /* StatusExtensionContext.swift in Sources */ = {isa = PBXBuildFile; fileRef = 4F70C2111DE900EA006380B7 /* StatusExtensionContext.swift */; };
		4F73F5FC20E2E7FA00E8D82C /* GlucoseStore.swift in Sources */ = {isa = PBXBuildFile; fileRef = 4F73F5FB20E2E7FA00E8D82C /* GlucoseStore.swift */; };
		4F7528941DFE1E9500C322D6 /* LoopUI.framework in Frameworks */ = {isa = PBXBuildFile; fileRef = 4F75288B1DFE1DC600C322D6 /* LoopUI.framework */; };
		4F7528951DFE1E9B00C322D6 /* LoopUI.framework in Frameworks */ = {isa = PBXBuildFile; fileRef = 4F75288B1DFE1DC600C322D6 /* LoopUI.framework */; };
		4F75289A1DFE1F6000C322D6 /* BasalRateHUDView.swift in Sources */ = {isa = PBXBuildFile; fileRef = 437CEEBF1CD6FCD8003C8C80 /* BasalRateHUDView.swift */; };
		4F75289C1DFE1F6000C322D6 /* GlucoseHUDView.swift in Sources */ = {isa = PBXBuildFile; fileRef = 4337615E1D52F487004A3647 /* GlucoseHUDView.swift */; };
		4F75289E1DFE1F6000C322D6 /* LoopCompletionHUDView.swift in Sources */ = {isa = PBXBuildFile; fileRef = 437CEEBD1CD6E0CB003C8C80 /* LoopCompletionHUDView.swift */; };
		4F7528A01DFE1F9D00C322D6 /* LoopStateView.swift in Sources */ = {isa = PBXBuildFile; fileRef = 438DADC71CDE8F8B007697A5 /* LoopStateView.swift */; };
		4F7528A11DFE200B00C322D6 /* BasalStateView.swift in Sources */ = {isa = PBXBuildFile; fileRef = 43B371851CE583890013C5A6 /* BasalStateView.swift */; };
		4F7528A51DFE208C00C322D6 /* NSTimeInterval.swift in Sources */ = {isa = PBXBuildFile; fileRef = 439897341CD2F7DE00223065 /* NSTimeInterval.swift */; };
		4F7528AA1DFE215100C322D6 /* HKUnit.swift in Sources */ = {isa = PBXBuildFile; fileRef = 4F526D5E1DF2459000A04910 /* HKUnit.swift */; };
		4F75F00220FCFE8C00B5570E /* GlucoseChartScene.swift in Sources */ = {isa = PBXBuildFile; fileRef = 4F75F00120FCFE8C00B5570E /* GlucoseChartScene.swift */; };
		4F7E8AC520E2AB9600AEA65E /* Date.swift in Sources */ = {isa = PBXBuildFile; fileRef = 4F7E8AC420E2AB9600AEA65E /* Date.swift */; };
		4F7E8AC720E2AC0300AEA65E /* WatchPredictedGlucose.swift in Sources */ = {isa = PBXBuildFile; fileRef = 4F7E8AC620E2AC0300AEA65E /* WatchPredictedGlucose.swift */; };
		4F7E8ACB20E2ACB500AEA65E /* WatchPredictedGlucose.swift in Sources */ = {isa = PBXBuildFile; fileRef = 4F7E8AC620E2AC0300AEA65E /* WatchPredictedGlucose.swift */; };
		4F82655020E69F9A0031A8F5 /* HUDInterfaceController.swift in Sources */ = {isa = PBXBuildFile; fileRef = 4F82654F20E69F9A0031A8F5 /* HUDInterfaceController.swift */; };
		4FAC02541E22F6B20087A773 /* NSTimeInterval.swift in Sources */ = {isa = PBXBuildFile; fileRef = 439897341CD2F7DE00223065 /* NSTimeInterval.swift */; };
		4FB76FB01E8C3E8000B39636 /* SwiftCharts.framework in Frameworks */ = {isa = PBXBuildFile; fileRef = 4346D1EF1C781BEA00ABAFE3 /* SwiftCharts.framework */; };
		4FB76FB31E8C3EE400B39636 /* ChartAxisValueDoubleLog.swift in Sources */ = {isa = PBXBuildFile; fileRef = 4F08DE7C1E7BB6E5006741EA /* ChartAxisValueDoubleLog.swift */; };
		4FB76FB41E8C3F7C00B39636 /* ChartAxisValueDoubleUnit.swift in Sources */ = {isa = PBXBuildFile; fileRef = 4F08DE7D1E7BB6E5006741EA /* ChartAxisValueDoubleUnit.swift */; };
		4FB76FB51E8C41E200B39636 /* ChartPointsScatterDownTrianglesLayer.swift in Sources */ = {isa = PBXBuildFile; fileRef = 4F08DE831E7BB70B006741EA /* ChartPointsScatterDownTrianglesLayer.swift */; };
		4FB76FB61E8C426900B39636 /* ChartPointsTouchHighlightLayerViewCache.swift in Sources */ = {isa = PBXBuildFile; fileRef = 4F08DE841E7BB70B006741EA /* ChartPointsTouchHighlightLayerViewCache.swift */; };
		4FB76FB71E8C428600B39636 /* UIColor.swift in Sources */ = {isa = PBXBuildFile; fileRef = 43BFF0B11E45C18400FF19A9 /* UIColor.swift */; };
		4FB76FB81E8C429D00B39636 /* CGPoint.swift in Sources */ = {isa = PBXBuildFile; fileRef = 4F08DE801E7BB6F1006741EA /* CGPoint.swift */; };
		4FB76FB91E8C42B000B39636 /* CollectionType.swift in Sources */ = {isa = PBXBuildFile; fileRef = 43649A621C7A347F00523D7F /* CollectionType.swift */; };
		4FB76FBA1E8C42CE00B39636 /* UIColor.swift in Sources */ = {isa = PBXBuildFile; fileRef = 43BFF0B11E45C18400FF19A9 /* UIColor.swift */; };
		4FB76FBB1E8C42CF00B39636 /* UIColor.swift in Sources */ = {isa = PBXBuildFile; fileRef = 43BFF0B11E45C18400FF19A9 /* UIColor.swift */; };
		4FB76FC61E8C57B100B39636 /* ChartsManager.swift in Sources */ = {isa = PBXBuildFile; fileRef = 4FB76FC51E8C57B100B39636 /* ChartsManager.swift */; };
		4FB76FCE1E8C835D00B39636 /* ChartColorPalette.swift in Sources */ = {isa = PBXBuildFile; fileRef = 4FB76FCD1E8C835D00B39636 /* ChartColorPalette.swift */; };
		4FC8C8011DEB93E400A1452E /* NSUserDefaults+StatusExtension.swift in Sources */ = {isa = PBXBuildFile; fileRef = 4FC8C8001DEB93E400A1452E /* NSUserDefaults+StatusExtension.swift */; };
		4FC8C8021DEB943800A1452E /* NSUserDefaults+StatusExtension.swift in Sources */ = {isa = PBXBuildFile; fileRef = 4FC8C8001DEB93E400A1452E /* NSUserDefaults+StatusExtension.swift */; };
		4FDDD23720DC51DF00D04B16 /* LoopDataManager.swift in Sources */ = {isa = PBXBuildFile; fileRef = 4FDDD23620DC51DF00D04B16 /* LoopDataManager.swift */; };
		4FF4D0F81E1725B000846527 /* NibLoadable.swift in Sources */ = {isa = PBXBuildFile; fileRef = 434F54561D287FDB002A9274 /* NibLoadable.swift */; };
		4FF4D1001E18374700846527 /* WatchContext.swift in Sources */ = {isa = PBXBuildFile; fileRef = 4FF4D0FF1E18374700846527 /* WatchContext.swift */; };
		4FF4D1011E18375000846527 /* WatchContext.swift in Sources */ = {isa = PBXBuildFile; fileRef = 4FF4D0FF1E18374700846527 /* WatchContext.swift */; };
		7D23667D21250C7E0028B67D /* LocalizedString.swift in Sources */ = {isa = PBXBuildFile; fileRef = 7D23667C21250C7E0028B67D /* LocalizedString.swift */; };
		7D2366E621250E0A0028B67D /* InfoPlist.strings in Resources */ = {isa = PBXBuildFile; fileRef = 7D2366E421250E0A0028B67D /* InfoPlist.strings */; };
		7D7076351FE06EDE004AC8EA /* Localizable.strings in Resources */ = {isa = PBXBuildFile; fileRef = 7D7076371FE06EDE004AC8EA /* Localizable.strings */; };
		7D70763A1FE06EDF004AC8EA /* InfoPlist.strings in Resources */ = {isa = PBXBuildFile; fileRef = 7D70763C1FE06EDF004AC8EA /* InfoPlist.strings */; };
		7D70763F1FE06EDF004AC8EA /* ckcomplication.strings in Resources */ = {isa = PBXBuildFile; fileRef = 7D7076411FE06EDF004AC8EA /* ckcomplication.strings */; };
		7D7076451FE06EE0004AC8EA /* InfoPlist.strings in Resources */ = {isa = PBXBuildFile; fileRef = 7D7076471FE06EE0004AC8EA /* InfoPlist.strings */; };
		7D70764A1FE06EE1004AC8EA /* Localizable.strings in Resources */ = {isa = PBXBuildFile; fileRef = 7D70764C1FE06EE1004AC8EA /* Localizable.strings */; };
		7D70764F1FE06EE1004AC8EA /* InfoPlist.strings in Resources */ = {isa = PBXBuildFile; fileRef = 7D7076511FE06EE1004AC8EA /* InfoPlist.strings */; };
		7D7076541FE06EE2004AC8EA /* InfoPlist.strings in Resources */ = {isa = PBXBuildFile; fileRef = 7D7076561FE06EE2004AC8EA /* InfoPlist.strings */; };
		7D7076591FE06EE2004AC8EA /* Localizable.strings in Resources */ = {isa = PBXBuildFile; fileRef = 7D70765B1FE06EE2004AC8EA /* Localizable.strings */; };
		7D70765E1FE06EE3004AC8EA /* Localizable.strings in Resources */ = {isa = PBXBuildFile; fileRef = 7D7076601FE06EE3004AC8EA /* Localizable.strings */; };
		7D7076631FE06EE4004AC8EA /* Localizable.strings in Resources */ = {isa = PBXBuildFile; fileRef = 7D7076651FE06EE4004AC8EA /* Localizable.strings */; };
		7D7076681FE0702F004AC8EA /* InfoPlist.strings in Resources */ = {isa = PBXBuildFile; fileRef = 7D70766A1FE0702F004AC8EA /* InfoPlist.strings */; };
		892A5D2A222EF60A008961AB /* MockKit.framework in Frameworks */ = {isa = PBXBuildFile; fileRef = 892A5D29222EF60A008961AB /* MockKit.framework */; };
		892A5D2C222EF60A008961AB /* MockKitUI.framework in Frameworks */ = {isa = PBXBuildFile; fileRef = 892A5D2B222EF60A008961AB /* MockKitUI.framework */; };
		892A5D59222F0A27008961AB /* Debug.swift in Sources */ = {isa = PBXBuildFile; fileRef = 892A5D58222F0A27008961AB /* Debug.swift */; };
		892A5D5B222F0D7C008961AB /* LoopTestingKit.framework in Frameworks */ = {isa = PBXBuildFile; fileRef = 892A5D5A222F0D7C008961AB /* LoopTestingKit.framework */; };
		892A5D692230C41D008961AB /* RangeReplaceableCollection.swift in Sources */ = {isa = PBXBuildFile; fileRef = 892A5D682230C41D008961AB /* RangeReplaceableCollection.swift */; };
		892FB4CD22040104005293EC /* OverridePresetRow.swift in Sources */ = {isa = PBXBuildFile; fileRef = 892FB4CC22040104005293EC /* OverridePresetRow.swift */; };
		892FB4CF220402C0005293EC /* OverrideSelectionController.swift in Sources */ = {isa = PBXBuildFile; fileRef = 892FB4CE220402C0005293EC /* OverrideSelectionController.swift */; };
		895FE0952201234000FCF18A /* OverrideSelectionViewController.swift in Sources */ = {isa = PBXBuildFile; fileRef = 895FE0942201234000FCF18A /* OverrideSelectionViewController.swift */; };
		898ECA60218ABD17001E9D35 /* GlucoseChartScaler.swift in Sources */ = {isa = PBXBuildFile; fileRef = 898ECA5E218ABD17001E9D35 /* GlucoseChartScaler.swift */; };
		898ECA61218ABD17001E9D35 /* GlucoseChartData.swift in Sources */ = {isa = PBXBuildFile; fileRef = 898ECA5F218ABD17001E9D35 /* GlucoseChartData.swift */; };
		898ECA63218ABD21001E9D35 /* ComplicationChartManager.swift in Sources */ = {isa = PBXBuildFile; fileRef = 898ECA62218ABD21001E9D35 /* ComplicationChartManager.swift */; };
		898ECA65218ABD9B001E9D35 /* CGRect.swift in Sources */ = {isa = PBXBuildFile; fileRef = 898ECA64218ABD9A001E9D35 /* CGRect.swift */; };
		898ECA69218ABDA9001E9D35 /* CLKTextProvider+Compound.m in Sources */ = {isa = PBXBuildFile; fileRef = 898ECA67218ABDA8001E9D35 /* CLKTextProvider+Compound.m */; };
		89ADE13B226BFA0F0067222B /* TestingScenariosManager.swift in Sources */ = {isa = PBXBuildFile; fileRef = 89ADE13A226BFA0F0067222B /* TestingScenariosManager.swift */; };
		89CA2B30226C0161004D9350 /* DirectoryObserver.swift in Sources */ = {isa = PBXBuildFile; fileRef = 89CA2B2F226C0161004D9350 /* DirectoryObserver.swift */; };
		89CA2B32226C18B8004D9350 /* TestingScenariosTableViewController.swift in Sources */ = {isa = PBXBuildFile; fileRef = 89CA2B31226C18B8004D9350 /* TestingScenariosTableViewController.swift */; };
		89CA2B3D226E6B13004D9350 /* LocalTestingScenariosManager.swift in Sources */ = {isa = PBXBuildFile; fileRef = 89CA2B3C226E6B13004D9350 /* LocalTestingScenariosManager.swift */; };
		89E267FC2292456700A3F2AF /* FeatureFlags.swift in Sources */ = {isa = PBXBuildFile; fileRef = 89E267FB2292456700A3F2AF /* FeatureFlags.swift */; };
		89E267FD2292456700A3F2AF /* FeatureFlags.swift in Sources */ = {isa = PBXBuildFile; fileRef = 89E267FB2292456700A3F2AF /* FeatureFlags.swift */; };
		89E267FF229267DF00A3F2AF /* Optional.swift in Sources */ = {isa = PBXBuildFile; fileRef = 89E267FE229267DF00A3F2AF /* Optional.swift */; };
		89E26800229267DF00A3F2AF /* Optional.swift in Sources */ = {isa = PBXBuildFile; fileRef = 89E267FE229267DF00A3F2AF /* Optional.swift */; };
		9E38926722F4C97900AC2801 /* ParameterEstimation.swift in Sources */ = {isa = PBXBuildFile; fileRef = 9E38926622F4C97900AC2801 /* ParameterEstimation.swift */; };
		C10428971D17BAD400DD539A /* NightscoutUploadKit.framework in Frameworks */ = {isa = PBXBuildFile; fileRef = C10428961D17BAD400DD539A /* NightscoutUploadKit.framework */; };
		C10B28461EA9BA5E006EA1FC /* far_future_high_bg_forecast.json in Resources */ = {isa = PBXBuildFile; fileRef = C10B28451EA9BA5E006EA1FC /* far_future_high_bg_forecast.json */; };
		C11C87DE1E21EAAD00BB71D3 /* HKUnit.swift in Sources */ = {isa = PBXBuildFile; fileRef = 4F526D5E1DF2459000A04910 /* HKUnit.swift */; };
		C125F31B22FE7CE200FD0545 /* copy-frameworks.sh in Resources */ = {isa = PBXBuildFile; fileRef = C125F31A22FE7CE200FD0545 /* copy-frameworks.sh */; };
		C12F21A71DFA79CB00748193 /* recommend_temp_basal_very_low_end_in_range.json in Resources */ = {isa = PBXBuildFile; fileRef = C12F21A61DFA79CB00748193 /* recommend_temp_basal_very_low_end_in_range.json */; };
		C13255D6223E7BE2008AF50C /* BolusProgressTableViewCell.xib in Resources */ = {isa = PBXBuildFile; fileRef = C1F8B1DB223862D500DD66CF /* BolusProgressTableViewCell.xib */; };
		C136AA2423109CC6008A320D /* LoopPlugins.swift in Sources */ = {isa = PBXBuildFile; fileRef = C16DA84122E8E112008624C2 /* LoopPlugins.swift */; };
		C13BAD941E8009B000050CB5 /* NumberFormatter.swift in Sources */ = {isa = PBXBuildFile; fileRef = 43BFF0B31E45C1BE00FF19A9 /* NumberFormatter.swift */; };
		C15713821DAC6983005BC4D2 /* MealBolusNightscoutTreatment.swift in Sources */ = {isa = PBXBuildFile; fileRef = C15713811DAC6983005BC4D2 /* MealBolusNightscoutTreatment.swift */; };
		C16DA84222E8E112008624C2 /* LoopPlugins.swift in Sources */ = {isa = PBXBuildFile; fileRef = C16DA84122E8E112008624C2 /* LoopPlugins.swift */; };
		C178249A1E1999FA00D9D25C /* CaseCountable.swift in Sources */ = {isa = PBXBuildFile; fileRef = C17824991E1999FA00D9D25C /* CaseCountable.swift */; };
		C17824A01E19CF9800D9D25C /* GlucoseThresholdTableViewController.swift in Sources */ = {isa = PBXBuildFile; fileRef = C178249F1E19CF9800D9D25C /* GlucoseThresholdTableViewController.swift */; };
		C17824A31E19EAB600D9D25C /* recommend_temp_basal_start_very_low_end_high.json in Resources */ = {isa = PBXBuildFile; fileRef = C17824A21E19EAB600D9D25C /* recommend_temp_basal_start_very_low_end_high.json */; };
		C17824A51E1AD4D100D9D25C /* BolusRecommendation.swift in Sources */ = {isa = PBXBuildFile; fileRef = C17824A41E1AD4D100D9D25C /* BolusRecommendation.swift */; };
		C17824A61E1AF91F00D9D25C /* BolusRecommendation.swift in Sources */ = {isa = PBXBuildFile; fileRef = C17824A41E1AD4D100D9D25C /* BolusRecommendation.swift */; };
		C1814B86225E507C008D2D8E /* Sequence.swift in Sources */ = {isa = PBXBuildFile; fileRef = C1814B85225E507C008D2D8E /* Sequence.swift */; };
		C18C8C511D5A351900E043FB /* NightscoutDataManager.swift in Sources */ = {isa = PBXBuildFile; fileRef = C18C8C501D5A351900E043FB /* NightscoutDataManager.swift */; };
		C1C0BE2A224C0FA000C03B4D /* SwiftCharts.framework in Frameworks */ = {isa = PBXBuildFile; fileRef = 4346D1EF1C781BEA00ABAFE3 /* SwiftCharts.framework */; };
		C1C6591C1E1B1FDA0025CC58 /* recommend_temp_basal_dropping_then_rising.json in Resources */ = {isa = PBXBuildFile; fileRef = C1C6591B1E1B1FDA0025CC58 /* recommend_temp_basal_dropping_then_rising.json */; };
		C1C73F0D1DE3D0270022FC89 /* InfoPlist.strings in Resources */ = {isa = PBXBuildFile; fileRef = C1C73F0F1DE3D0270022FC89 /* InfoPlist.strings */; };
		C1D1405922FB69CC00DA6242 /* DerivedAssets.xcassets in Resources */ = {isa = PBXBuildFile; fileRef = C1D1405822FB69CC00DA6242 /* DerivedAssets.xcassets */; };
		C1D1405F22FB7ADF00DA6242 /* DerivedWatchAssets.xcassets in Resources */ = {isa = PBXBuildFile; fileRef = C1D1405E22FB7ADF00DA6242 /* DerivedWatchAssets.xcassets */; };
		C1D289B522F90A52003FFBD9 /* BasalDeliveryState.swift in Sources */ = {isa = PBXBuildFile; fileRef = C1D289B422F90A52003FFBD9 /* BasalDeliveryState.swift */; };
		C1E2773E224177C000354103 /* ClockKit.framework in Frameworks */ = {isa = PBXBuildFile; fileRef = C1E2773D224177C000354103 /* ClockKit.framework */; };
		C1E2774822433D7A00354103 /* MKRingProgressView.framework in Frameworks */ = {isa = PBXBuildFile; fileRef = C1E2774722433D7A00354103 /* MKRingProgressView.framework */; };
		C1F8B243223E73FD00DD66CF /* BolusProgressTableViewCell.swift in Sources */ = {isa = PBXBuildFile; fileRef = C1F8B1D122375E4200DD66CF /* BolusProgressTableViewCell.swift */; };
		C1FB428C217806A400FAB378 /* StateColorPalette.swift in Sources */ = {isa = PBXBuildFile; fileRef = C1FB428B217806A300FAB378 /* StateColorPalette.swift */; };
		C1FB428D21791D2500FAB378 /* PumpManager.swift in Sources */ = {isa = PBXBuildFile; fileRef = 43C3B6F620BBCAA30026CAFA /* PumpManager.swift */; };
		C1FB428F217921D600FAB378 /* PumpManagerUI.swift in Sources */ = {isa = PBXBuildFile; fileRef = C1FB428E217921D600FAB378 /* PumpManagerUI.swift */; };
		C1FB4290217922A100FAB378 /* PumpManagerUI.swift in Sources */ = {isa = PBXBuildFile; fileRef = C1FB428E217921D600FAB378 /* PumpManagerUI.swift */; };
/* End PBXBuildFile section */

/* Begin PBXContainerItemProxy section */
		43A943801B926B7B0051FA24 /* PBXContainerItemProxy */ = {
			isa = PBXContainerItemProxy;
			containerPortal = 43776F841B8022E90074EA36 /* Project object */;
			proxyType = 1;
			remoteGlobalIDString = 43A9437D1B926B7B0051FA24;
			remoteInfo = "WatchApp Extension";
		};
		43A943921B926B7B0051FA24 /* PBXContainerItemProxy */ = {
			isa = PBXContainerItemProxy;
			containerPortal = 43776F841B8022E90074EA36 /* Project object */;
			proxyType = 1;
			remoteGlobalIDString = 43A943711B926B7B0051FA24;
			remoteInfo = WatchApp;
		};
		43D9000C21EB0BEA00AF44BF /* PBXContainerItemProxy */ = {
			isa = PBXContainerItemProxy;
			containerPortal = 43776F841B8022E90074EA36 /* Project object */;
			proxyType = 1;
			remoteGlobalIDString = 43D9FFCE21EAE05D00AF44BF;
			remoteInfo = LoopCore;
		};
		43D9001221EB137A00AF44BF /* PBXContainerItemProxy */ = {
			isa = PBXContainerItemProxy;
			containerPortal = 43776F841B8022E90074EA36 /* Project object */;
			proxyType = 1;
			remoteGlobalIDString = 43D9FFCE21EAE05D00AF44BF;
			remoteInfo = LoopCore;
		};
		43D9003021EB236800AF44BF /* PBXContainerItemProxy */ = {
			isa = PBXContainerItemProxy;
			containerPortal = 43776F841B8022E90074EA36 /* Project object */;
			proxyType = 1;
			remoteGlobalIDString = 43D9001A21EB209400AF44BF;
			remoteInfo = "LoopCore-watchOS";
		};
		43D9FFB921EA9CA400AF44BF /* PBXContainerItemProxy */ = {
			isa = PBXContainerItemProxy;
			containerPortal = 43776F841B8022E90074EA36 /* Project object */;
			proxyType = 1;
			remoteGlobalIDString = 4F75288A1DFE1DC600C322D6;
			remoteInfo = LoopUI;
		};
		43D9FFD421EAE05D00AF44BF /* PBXContainerItemProxy */ = {
			isa = PBXContainerItemProxy;
			containerPortal = 43776F841B8022E90074EA36 /* Project object */;
			proxyType = 1;
			remoteGlobalIDString = 43D9FFCE21EAE05D00AF44BF;
			remoteInfo = LoopCore;
		};
		43E2D9101D20C581004DA55F /* PBXContainerItemProxy */ = {
			isa = PBXContainerItemProxy;
			containerPortal = 43776F841B8022E90074EA36 /* Project object */;
			proxyType = 1;
			remoteGlobalIDString = 43776F8B1B8022E90074EA36;
			remoteInfo = Loop;
		};
		4F70C1E61DE8DCA7006380B7 /* PBXContainerItemProxy */ = {
			isa = PBXContainerItemProxy;
			containerPortal = 43776F841B8022E90074EA36 /* Project object */;
			proxyType = 1;
			remoteGlobalIDString = 4F70C1DB1DE8DCA7006380B7;
			remoteInfo = "Loop Status Extension";
		};
		4F7528961DFE1ED400C322D6 /* PBXContainerItemProxy */ = {
			isa = PBXContainerItemProxy;
			containerPortal = 43776F841B8022E90074EA36 /* Project object */;
			proxyType = 1;
			remoteGlobalIDString = 4F75288A1DFE1DC600C322D6;
			remoteInfo = LoopUI;
		};
		4F7528981DFE1ED800C322D6 /* PBXContainerItemProxy */ = {
			isa = PBXContainerItemProxy;
			containerPortal = 43776F841B8022E90074EA36 /* Project object */;
			proxyType = 1;
			remoteGlobalIDString = 4F75288A1DFE1DC600C322D6;
			remoteInfo = LoopUI;
		};
		A942E444225FD97F00DD4980 /* PBXContainerItemProxy */ = {
			isa = PBXContainerItemProxy;
			containerPortal = 43776F841B8022E90074EA36 /* Project object */;
			proxyType = 1;
			remoteGlobalIDString = 43D9FFCE21EAE05D00AF44BF;
			remoteInfo = LoopCore;
		};
		A942E446225FD9A300DD4980 /* PBXContainerItemProxy */ = {
			isa = PBXContainerItemProxy;
			containerPortal = 43776F841B8022E90074EA36 /* Project object */;
			proxyType = 1;
			remoteGlobalIDString = 43D9FFCE21EAE05D00AF44BF;
			remoteInfo = LoopCore;
		};
/* End PBXContainerItemProxy section */

/* Begin PBXCopyFilesBuildPhase section */
		43A943981B926B7B0051FA24 /* Embed App Extensions */ = {
			isa = PBXCopyFilesBuildPhase;
			buildActionMask = 2147483647;
			dstPath = "";
			dstSubfolderSpec = 13;
			files = (
				43A9437F1B926B7B0051FA24 /* WatchApp Extension.appex in Embed App Extensions */,
			);
			name = "Embed App Extensions";
			runOnlyForDeploymentPostprocessing = 0;
		};
		43A9439C1B926B7B0051FA24 /* Embed Watch Content */ = {
			isa = PBXCopyFilesBuildPhase;
			buildActionMask = 2147483647;
			dstPath = "$(CONTENTS_FOLDER_PATH)/Watch";
			dstSubfolderSpec = 16;
			files = (
				43A943941B926B7B0051FA24 /* WatchApp.app in Embed Watch Content */,
			);
			name = "Embed Watch Content";
			runOnlyForDeploymentPostprocessing = 0;
		};
		43A943AE1B928D400051FA24 /* Embed Frameworks */ = {
			isa = PBXCopyFilesBuildPhase;
			buildActionMask = 2147483647;
			dstPath = "";
			dstSubfolderSpec = 10;
			files = (
				4F2C159A1E0C9E5600E160D4 /* LoopUI.framework in Embed Frameworks */,
				43D9FFD721EAE05D00AF44BF /* LoopCore.framework in Embed Frameworks */,
			);
			name = "Embed Frameworks";
			runOnlyForDeploymentPostprocessing = 0;
		};
		43C667D71C5577280050C674 /* Embed Frameworks */ = {
			isa = PBXCopyFilesBuildPhase;
			buildActionMask = 2147483647;
			dstPath = "";
			dstSubfolderSpec = 10;
			files = (
				43C05CB221EBD88A006FB252 /* LoopCore.framework in Embed Frameworks */,
			);
			name = "Embed Frameworks";
			runOnlyForDeploymentPostprocessing = 0;
		};
		43D9FFDF21EAE3C600AF44BF /* Embed Frameworks */ = {
			isa = PBXCopyFilesBuildPhase;
			buildActionMask = 2147483647;
			dstPath = "";
			dstSubfolderSpec = 10;
			files = (
				43D9FFE021EAE3E500AF44BF /* LoopUI.framework in Embed Frameworks */,
				43D9FFE121EAE3E500AF44BF /* LoopCore.framework in Embed Frameworks */,
			);
			name = "Embed Frameworks";
			runOnlyForDeploymentPostprocessing = 0;
		};
		43E2D8DD1D20C072004DA55F /* CopyFiles */ = {
			isa = PBXCopyFilesBuildPhase;
			buildActionMask = 2147483647;
			dstPath = "";
			dstSubfolderSpec = 10;
			files = (
				4345E40021F051DD009E00E5 /* LoopCore.framework in CopyFiles */,
			);
			runOnlyForDeploymentPostprocessing = 0;
		};
		4F70C1EC1DE8DCA8006380B7 /* Embed App Extensions */ = {
			isa = PBXCopyFilesBuildPhase;
			buildActionMask = 2147483647;
			dstPath = "";
			dstSubfolderSpec = 13;
			files = (
				4F70C1E81DE8DCA7006380B7 /* Loop Status Extension.appex in Embed App Extensions */,
			);
			name = "Embed App Extensions";
			runOnlyForDeploymentPostprocessing = 0;
		};
/* End PBXCopyFilesBuildPhase section */

/* Begin PBXFileReference section */
		4302F4E01D4E9C8900F0FCAF /* TextFieldTableViewController.swift */ = {isa = PBXFileReference; fileEncoding = 4; lastKnownFileType = sourcecode.swift; path = TextFieldTableViewController.swift; sourceTree = "<group>"; };
		4302F4E21D4EA54200F0FCAF /* InsulinDeliveryTableViewController.swift */ = {isa = PBXFileReference; fileEncoding = 4; lastKnownFileType = sourcecode.swift; path = InsulinDeliveryTableViewController.swift; sourceTree = "<group>"; };
		430B29892041F54A00BA9F93 /* NSUserDefaults.swift */ = {isa = PBXFileReference; fileEncoding = 4; lastKnownFileType = sourcecode.swift; path = NSUserDefaults.swift; sourceTree = "<group>"; };
		430B298C2041F56500BA9F93 /* LoopSettings.swift */ = {isa = PBXFileReference; fileEncoding = 4; lastKnownFileType = sourcecode.swift; path = LoopSettings.swift; sourceTree = "<group>"; };
		430B298D2041F56500BA9F93 /* GlucoseThreshold.swift */ = {isa = PBXFileReference; fileEncoding = 4; lastKnownFileType = sourcecode.swift; path = GlucoseThreshold.swift; sourceTree = "<group>"; };
		430B29922041F5B200BA9F93 /* UserDefaults+Loop.swift */ = {isa = PBXFileReference; fileEncoding = 4; lastKnownFileType = sourcecode.swift; path = "UserDefaults+Loop.swift"; sourceTree = "<group>"; };
		430B29942041F5CB00BA9F93 /* LoopSettings+Loop.swift */ = {isa = PBXFileReference; fileEncoding = 4; lastKnownFileType = sourcecode.swift; path = "LoopSettings+Loop.swift"; sourceTree = "<group>"; };
		430D85881F44037000AF2D4F /* HUDViewTableViewCell.swift */ = {isa = PBXFileReference; fileEncoding = 4; lastKnownFileType = sourcecode.swift; path = HUDViewTableViewCell.swift; sourceTree = "<group>"; };
		430DA58D1D4AEC230097D1CA /* NSBundle.swift */ = {isa = PBXFileReference; fileEncoding = 4; lastKnownFileType = sourcecode.swift; path = NSBundle.swift; sourceTree = "<group>"; };
		4311FB9A1F37FE1B00D4C0A7 /* TitleSubtitleTextFieldTableViewCell.swift */ = {isa = PBXFileReference; fileEncoding = 4; lastKnownFileType = sourcecode.swift; path = TitleSubtitleTextFieldTableViewCell.swift; sourceTree = "<group>"; };
		4313EDDF1D8A6BF90060FA79 /* ChartContainerView.swift */ = {isa = PBXFileReference; fileEncoding = 4; lastKnownFileType = sourcecode.swift; lineEnding = 0; path = ChartContainerView.swift; sourceTree = "<group>"; xcLanguageSpecificationIdentifier = xcode.lang.swift; };
		4315D2861CA5CC3B00589052 /* CarbEntryEditTableViewController.swift */ = {isa = PBXFileReference; fileEncoding = 4; lastKnownFileType = sourcecode.swift; path = CarbEntryEditTableViewController.swift; sourceTree = "<group>"; };
		4315D2891CA5F45E00589052 /* DiagnosticLogger+LoopKit.swift */ = {isa = PBXFileReference; fileEncoding = 4; lastKnownFileType = sourcecode.swift; path = "DiagnosticLogger+LoopKit.swift"; sourceTree = "<group>"; };
		431A8C3F1EC6E8AB00823B9C /* CircleMaskView.swift */ = {isa = PBXFileReference; fileEncoding = 4; lastKnownFileType = sourcecode.swift; path = CircleMaskView.swift; sourceTree = "<group>"; };
		431E73471FF95A900069B5F7 /* PersistenceController.swift */ = {isa = PBXFileReference; lastKnownFileType = sourcecode.swift; path = PersistenceController.swift; sourceTree = "<group>"; };
		4326BA631F3A44D9007CCAD4 /* ChartLineModel.swift */ = {isa = PBXFileReference; fileEncoding = 4; lastKnownFileType = sourcecode.swift; path = ChartLineModel.swift; sourceTree = "<group>"; };
		4328E0151CFBE1DA00E199AA /* ActionHUDController.swift */ = {isa = PBXFileReference; fileEncoding = 4; lastKnownFileType = sourcecode.swift; path = ActionHUDController.swift; sourceTree = "<group>"; };
		4328E0161CFBE1DA00E199AA /* BolusInterfaceController.swift */ = {isa = PBXFileReference; fileEncoding = 4; lastKnownFileType = sourcecode.swift; path = BolusInterfaceController.swift; sourceTree = "<group>"; };
		4328E01D1CFBE25F00E199AA /* AddCarbsInterfaceController.swift */ = {isa = PBXFileReference; fileEncoding = 4; lastKnownFileType = sourcecode.swift; path = AddCarbsInterfaceController.swift; sourceTree = "<group>"; };
		4328E0221CFBE2C500E199AA /* CLKComplicationTemplate.swift */ = {isa = PBXFileReference; fileEncoding = 4; lastKnownFileType = sourcecode.swift; path = CLKComplicationTemplate.swift; sourceTree = "<group>"; };
		4328E0231CFBE2C500E199AA /* NSUserDefaults+WatchApp.swift */ = {isa = PBXFileReference; fileEncoding = 4; lastKnownFileType = sourcecode.swift; path = "NSUserDefaults+WatchApp.swift"; sourceTree = "<group>"; };
		4328E0241CFBE2C500E199AA /* UIColor.swift */ = {isa = PBXFileReference; fileEncoding = 4; lastKnownFileType = sourcecode.swift; path = UIColor.swift; sourceTree = "<group>"; };
		4328E0251CFBE2C500E199AA /* WKAlertAction.swift */ = {isa = PBXFileReference; fileEncoding = 4; lastKnownFileType = sourcecode.swift; path = WKAlertAction.swift; sourceTree = "<group>"; };
		4328E02E1CFBF81800E199AA /* WKInterfaceImage.swift */ = {isa = PBXFileReference; fileEncoding = 4; lastKnownFileType = sourcecode.swift; path = WKInterfaceImage.swift; sourceTree = "<group>"; };
		4328E0311CFC068900E199AA /* WatchContext+LoopKit.swift */ = {isa = PBXFileReference; fileEncoding = 4; lastKnownFileType = sourcecode.swift; path = "WatchContext+LoopKit.swift"; sourceTree = "<group>"; };
		4328E0341CFC0AE100E199AA /* WatchDataManager.swift */ = {isa = PBXFileReference; fileEncoding = 4; lastKnownFileType = sourcecode.swift; lineEnding = 0; path = WatchDataManager.swift; sourceTree = "<group>"; xcLanguageSpecificationIdentifier = xcode.lang.swift; };
		432E73CA1D24B3D6009AD15D /* RemoteDataManager.swift */ = {isa = PBXFileReference; fileEncoding = 4; lastKnownFileType = sourcecode.swift; path = RemoteDataManager.swift; sourceTree = "<group>"; };
		4337615E1D52F487004A3647 /* GlucoseHUDView.swift */ = {isa = PBXFileReference; fileEncoding = 4; lastKnownFileType = sourcecode.swift; path = GlucoseHUDView.swift; sourceTree = "<group>"; };
		433EA4C31D9F71C800CD78FB /* CommandResponseViewController.swift */ = {isa = PBXFileReference; fileEncoding = 4; lastKnownFileType = sourcecode.swift; path = CommandResponseViewController.swift; sourceTree = "<group>"; };
		4341F4EA1EDB92AC001C936B /* LogglyService.swift */ = {isa = PBXFileReference; fileEncoding = 4; lastKnownFileType = sourcecode.swift; path = LogglyService.swift; sourceTree = "<group>"; };
		43441A9B1EDB34810087958C /* StatusExtensionContext+LoopKit.swift */ = {isa = PBXFileReference; fileEncoding = 4; lastKnownFileType = sourcecode.swift; path = "StatusExtensionContext+LoopKit.swift"; sourceTree = "<group>"; };
		4344628120A7A37E00C4BE6F /* CoreBluetooth.framework */ = {isa = PBXFileReference; lastKnownFileType = wrapper.framework; name = CoreBluetooth.framework; path = Platforms/WatchOS.platform/Developer/SDKs/WatchOS.sdk/System/Library/Frameworks/CoreBluetooth.framework; sourceTree = DEVELOPER_DIR; };
		4344628320A7A3BE00C4BE6F /* LoopKit.framework */ = {isa = PBXFileReference; explicitFileType = wrapper.framework; path = LoopKit.framework; sourceTree = BUILT_PRODUCTS_DIR; };
		4344628420A7A3BE00C4BE6F /* CGMBLEKit.framework */ = {isa = PBXFileReference; explicitFileType = wrapper.framework; path = CGMBLEKit.framework; sourceTree = BUILT_PRODUCTS_DIR; };
		4344628D20A7ADD100C4BE6F /* UserDefaults+CGM.swift */ = {isa = PBXFileReference; lastKnownFileType = sourcecode.swift; path = "UserDefaults+CGM.swift"; sourceTree = "<group>"; };
		4344629120A7C19800C4BE6F /* ButtonGroup.swift */ = {isa = PBXFileReference; lastKnownFileType = sourcecode.swift; path = ButtonGroup.swift; sourceTree = "<group>"; };
		4345E3F721F03D2A009E00E5 /* DatesAndNumberCell.swift */ = {isa = PBXFileReference; lastKnownFileType = sourcecode.swift; path = DatesAndNumberCell.swift; sourceTree = "<group>"; };
		4345E3F921F0473B009E00E5 /* TextCell.swift */ = {isa = PBXFileReference; lastKnownFileType = sourcecode.swift; path = TextCell.swift; sourceTree = "<group>"; };
		4345E3FD21F04A50009E00E5 /* DateIntervalFormatter.swift */ = {isa = PBXFileReference; lastKnownFileType = sourcecode.swift; path = DateIntervalFormatter.swift; sourceTree = "<group>"; };
		4345E40321F68AD9009E00E5 /* TextRowController.swift */ = {isa = PBXFileReference; lastKnownFileType = sourcecode.swift; path = TextRowController.swift; sourceTree = "<group>"; };
		4345E40521F68E18009E00E5 /* CarbEntryListController.swift */ = {isa = PBXFileReference; lastKnownFileType = sourcecode.swift; path = CarbEntryListController.swift; sourceTree = "<group>"; };
		4346D1E61C77F5FE00ABAFE3 /* ChartTableViewCell.swift */ = {isa = PBXFileReference; fileEncoding = 4; lastKnownFileType = sourcecode.swift; lineEnding = 0; path = ChartTableViewCell.swift; sourceTree = "<group>"; xcLanguageSpecificationIdentifier = xcode.lang.swift; };
		4346D1EF1C781BEA00ABAFE3 /* SwiftCharts.framework */ = {isa = PBXFileReference; explicitFileType = wrapper.framework; path = SwiftCharts.framework; sourceTree = BUILT_PRODUCTS_DIR; };
		434F54561D287FDB002A9274 /* NibLoadable.swift */ = {isa = PBXFileReference; fileEncoding = 4; lastKnownFileType = sourcecode.swift; path = NibLoadable.swift; sourceTree = "<group>"; };
		434FB6451D68F1CD007B9C70 /* Amplitude.framework */ = {isa = PBXFileReference; explicitFileType = wrapper.framework; path = Amplitude.framework; sourceTree = BUILT_PRODUCTS_DIR; };
		434FF1E91CF26C29000DB779 /* IdentifiableClass.swift */ = {isa = PBXFileReference; fileEncoding = 4; lastKnownFileType = sourcecode.swift; path = IdentifiableClass.swift; sourceTree = "<group>"; };
		434FF1ED1CF27EEF000DB779 /* UITableViewCell.swift */ = {isa = PBXFileReference; fileEncoding = 4; lastKnownFileType = sourcecode.swift; path = UITableViewCell.swift; sourceTree = "<group>"; };
		43511CDF21FD80E400566C63 /* RetrospectiveCorrection.swift */ = {isa = PBXFileReference; fileEncoding = 4; lastKnownFileType = sourcecode.swift; path = RetrospectiveCorrection.swift; sourceTree = "<group>"; };
		43511CE021FD80E400566C63 /* StandardRetrospectiveCorrection.swift */ = {isa = PBXFileReference; fileEncoding = 4; lastKnownFileType = sourcecode.swift; path = StandardRetrospectiveCorrection.swift; sourceTree = "<group>"; };
		43511CED220FC61700566C63 /* HUDRowController.swift */ = {isa = PBXFileReference; lastKnownFileType = sourcecode.swift; path = HUDRowController.swift; sourceTree = "<group>"; };
		435400331C9F878D00D5819C /* SetBolusUserInfo.swift */ = {isa = PBXFileReference; fileEncoding = 4; lastKnownFileType = sourcecode.swift; path = SetBolusUserInfo.swift; sourceTree = "<group>"; };
		435CB6221F37967800C320C7 /* InsulinModelSettingsViewController.swift */ = {isa = PBXFileReference; fileEncoding = 4; lastKnownFileType = sourcecode.swift; path = InsulinModelSettingsViewController.swift; sourceTree = "<group>"; };
		435CB6241F37ABFC00C320C7 /* ExponentialInsulinModelPreset.swift */ = {isa = PBXFileReference; fileEncoding = 4; lastKnownFileType = sourcecode.swift; path = ExponentialInsulinModelPreset.swift; sourceTree = "<group>"; };
		435CB6261F37AE5600C320C7 /* WalshInsulinModel.swift */ = {isa = PBXFileReference; fileEncoding = 4; lastKnownFileType = sourcecode.swift; path = WalshInsulinModel.swift; sourceTree = "<group>"; };
		435CB6281F37B01300C320C7 /* InsulinModelSettings.swift */ = {isa = PBXFileReference; fileEncoding = 4; lastKnownFileType = sourcecode.swift; path = InsulinModelSettings.swift; sourceTree = "<group>"; };
		43649A621C7A347F00523D7F /* CollectionType.swift */ = {isa = PBXFileReference; fileEncoding = 4; lastKnownFileType = sourcecode.swift; path = CollectionType.swift; sourceTree = "<group>"; };
		4369618F1F19C86400447E89 /* ChartPointsContextFillLayer.swift */ = {isa = PBXFileReference; fileEncoding = 4; lastKnownFileType = sourcecode.swift; path = ChartPointsContextFillLayer.swift; sourceTree = "<group>"; };
		436A0DA41D236A2A00104B24 /* LoopError.swift */ = {isa = PBXFileReference; fileEncoding = 4; lastKnownFileType = sourcecode.swift; path = LoopError.swift; sourceTree = "<group>"; };
		436D9BF71F6F4EA100CFA75F /* recommended_temp_start_low_end_just_above_range.json */ = {isa = PBXFileReference; fileEncoding = 4; lastKnownFileType = text.json; path = recommended_temp_start_low_end_just_above_range.json; sourceTree = "<group>"; };
		4372E486213C86240068E043 /* SampleValue.swift */ = {isa = PBXFileReference; lastKnownFileType = sourcecode.swift; path = SampleValue.swift; sourceTree = "<group>"; };
		4372E48A213CB5F00068E043 /* Double.swift */ = {isa = PBXFileReference; lastKnownFileType = sourcecode.swift; path = Double.swift; sourceTree = "<group>"; };
		4372E48F213CFCE70068E043 /* LoopSettingsUserInfo.swift */ = {isa = PBXFileReference; lastKnownFileType = sourcecode.swift; path = LoopSettingsUserInfo.swift; sourceTree = "<group>"; };
		4372E495213DCDD30068E043 /* GlucoseChartValueHashable.swift */ = {isa = PBXFileReference; lastKnownFileType = sourcecode.swift; path = GlucoseChartValueHashable.swift; sourceTree = "<group>"; };
		4374B5EE209D84BE00D17AA8 /* OSLog.swift */ = {isa = PBXFileReference; fileEncoding = 4; lastKnownFileType = sourcecode.swift; path = OSLog.swift; sourceTree = "<group>"; };
		4374B5F3209D89A900D17AA8 /* TextFieldTableViewCell.swift */ = {isa = PBXFileReference; fileEncoding = 4; lastKnownFileType = sourcecode.swift; path = TextFieldTableViewCell.swift; sourceTree = "<group>"; };
		43776F8C1B8022E90074EA36 /* Loop.app */ = {isa = PBXFileReference; explicitFileType = wrapper.application; includeInIndex = 0; path = Loop.app; sourceTree = BUILT_PRODUCTS_DIR; };
		43776F8F1B8022E90074EA36 /* AppDelegate.swift */ = {isa = PBXFileReference; lastKnownFileType = sourcecode.swift; lineEnding = 0; path = AppDelegate.swift; sourceTree = "<group>"; xcLanguageSpecificationIdentifier = xcode.lang.swift; };
		43776F961B8022E90074EA36 /* Base */ = {isa = PBXFileReference; lastKnownFileType = file.storyboard; name = Base; path = Base.lproj/Main.storyboard; sourceTree = "<group>"; };
		43776F981B8022E90074EA36 /* DefaultAssets.xcassets */ = {isa = PBXFileReference; lastKnownFileType = folder.assetcatalog; path = DefaultAssets.xcassets; sourceTree = "<group>"; };
		43776F9B1B8022E90074EA36 /* Base */ = {isa = PBXFileReference; lastKnownFileType = file.storyboard; name = Base; path = Base.lproj/LaunchScreen.storyboard; sourceTree = "<group>"; };
		43785E922120A01B0057DED1 /* NewCarbEntryIntent+Loop.swift */ = {isa = PBXFileReference; lastKnownFileType = sourcecode.swift; path = "NewCarbEntryIntent+Loop.swift"; sourceTree = "<group>"; };
		43785E952120E4010057DED1 /* INRelevantShortcutStore+Loop.swift */ = {isa = PBXFileReference; lastKnownFileType = sourcecode.swift; path = "INRelevantShortcutStore+Loop.swift"; sourceTree = "<group>"; };
		43785E9A2120E7060057DED1 /* Base */ = {isa = PBXFileReference; lastKnownFileType = file.intentdefinition; name = Base; path = Base.lproj/Intents.intentdefinition; sourceTree = "<group>"; };
		43785E9F2122774A0057DED1 /* es */ = {isa = PBXFileReference; lastKnownFileType = text.plist.strings; name = es; path = es.lproj/Intents.strings; sourceTree = "<group>"; };
		43785EA12122774B0057DED1 /* ru */ = {isa = PBXFileReference; lastKnownFileType = text.plist.strings; name = ru; path = ru.lproj/Intents.strings; sourceTree = "<group>"; };
		4379CFEF21112CF700AADC79 /* ShareClientUI.framework */ = {isa = PBXFileReference; explicitFileType = wrapper.framework; path = ShareClientUI.framework; sourceTree = BUILT_PRODUCTS_DIR; };
		437AFEE6203688CF008C4892 /* LoopKitUI.framework */ = {isa = PBXFileReference; explicitFileType = wrapper.framework; path = LoopKitUI.framework; sourceTree = BUILT_PRODUCTS_DIR; };
		437CEEBD1CD6E0CB003C8C80 /* LoopCompletionHUDView.swift */ = {isa = PBXFileReference; fileEncoding = 4; lastKnownFileType = sourcecode.swift; path = LoopCompletionHUDView.swift; sourceTree = "<group>"; };
		437CEEBF1CD6FCD8003C8C80 /* BasalRateHUDView.swift */ = {isa = PBXFileReference; fileEncoding = 4; lastKnownFileType = sourcecode.swift; path = BasalRateHUDView.swift; sourceTree = "<group>"; };
		437CEEE31CDE5C0A003C8C80 /* UIImage.swift */ = {isa = PBXFileReference; fileEncoding = 4; lastKnownFileType = sourcecode.swift; path = UIImage.swift; sourceTree = "<group>"; };
		437D9BA11D7B5203007245E8 /* Loop.xcconfig */ = {isa = PBXFileReference; lastKnownFileType = text.xcconfig; path = Loop.xcconfig; sourceTree = "<group>"; };
		437D9BA21D7BC977007245E8 /* PredictionTableViewController.swift */ = {isa = PBXFileReference; fileEncoding = 4; lastKnownFileType = sourcecode.swift; path = PredictionTableViewController.swift; sourceTree = "<group>"; };
		437DE503229C8375003B1074 /* copy-frameworks.sh */ = {isa = PBXFileReference; lastKnownFileType = text.script.sh; path = "copy-frameworks.sh"; sourceTree = "<group>"; };
		438172D81F4E9E37003C3328 /* NewPumpEvent.swift */ = {isa = PBXFileReference; lastKnownFileType = sourcecode.swift; path = NewPumpEvent.swift; sourceTree = "<group>"; };
		438849E91D297CB6003B3F23 /* NightscoutService.swift */ = {isa = PBXFileReference; fileEncoding = 4; lastKnownFileType = sourcecode.swift; path = NightscoutService.swift; sourceTree = "<group>"; };
		438849EB1D29EC34003B3F23 /* AmplitudeService.swift */ = {isa = PBXFileReference; fileEncoding = 4; lastKnownFileType = sourcecode.swift; path = AmplitudeService.swift; sourceTree = "<group>"; };
		438849ED1D2A1EBB003B3F23 /* MLabService.swift */ = {isa = PBXFileReference; fileEncoding = 4; lastKnownFileType = sourcecode.swift; path = MLabService.swift; sourceTree = "<group>"; };
		438991661E91B563000EEF90 /* ChartPoint.swift */ = {isa = PBXFileReference; fileEncoding = 4; lastKnownFileType = sourcecode.swift; path = ChartPoint.swift; sourceTree = "<group>"; };
		4389916A1E91B689000EEF90 /* ChartSettings+Loop.swift */ = {isa = PBXFileReference; fileEncoding = 4; lastKnownFileType = sourcecode.swift; path = "ChartSettings+Loop.swift"; sourceTree = "<group>"; };
		438A95A71D8B9B24009D12E1 /* CGMBLEKit.framework */ = {isa = PBXFileReference; explicitFileType = wrapper.framework; path = CGMBLEKit.framework; sourceTree = BUILT_PRODUCTS_DIR; };
		438D42F81D7C88BC003244B0 /* PredictionInputEffect.swift */ = {isa = PBXFileReference; fileEncoding = 4; lastKnownFileType = sourcecode.swift; path = PredictionInputEffect.swift; sourceTree = "<group>"; };
		438D42FA1D7D11A4003244B0 /* PredictionInputEffectTableViewCell.swift */ = {isa = PBXFileReference; fileEncoding = 4; lastKnownFileType = sourcecode.swift; path = PredictionInputEffectTableViewCell.swift; sourceTree = "<group>"; };
		438DADC71CDE8F8B007697A5 /* LoopStateView.swift */ = {isa = PBXFileReference; fileEncoding = 4; lastKnownFileType = sourcecode.swift; path = LoopStateView.swift; sourceTree = "<group>"; };
		439897341CD2F7DE00223065 /* NSTimeInterval.swift */ = {isa = PBXFileReference; fileEncoding = 4; lastKnownFileType = sourcecode.swift; path = NSTimeInterval.swift; sourceTree = "<group>"; };
		439897361CD2F80600223065 /* AnalyticsManager.swift */ = {isa = PBXFileReference; fileEncoding = 4; lastKnownFileType = sourcecode.swift; lineEnding = 0; path = AnalyticsManager.swift; sourceTree = "<group>"; xcLanguageSpecificationIdentifier = xcode.lang.swift; };
		439A7941211F631C0041B75F /* RootNavigationController.swift */ = {isa = PBXFileReference; lastKnownFileType = sourcecode.swift; path = RootNavigationController.swift; sourceTree = "<group>"; };
		439A7943211FE22F0041B75F /* NSUserActivity.swift */ = {isa = PBXFileReference; lastKnownFileType = sourcecode.swift; path = NSUserActivity.swift; sourceTree = "<group>"; };
		439BED291E76093C00B0AED5 /* CGMManager.swift */ = {isa = PBXFileReference; fileEncoding = 4; lastKnownFileType = sourcecode.swift; path = CGMManager.swift; sourceTree = "<group>"; };
		43A51E1E1EB6D62A000736CC /* CarbAbsorptionViewController.swift */ = {isa = PBXFileReference; fileEncoding = 4; lastKnownFileType = sourcecode.swift; path = CarbAbsorptionViewController.swift; sourceTree = "<group>"; };
		43A51E201EB6DBDD000736CC /* ChartsTableViewController.swift */ = {isa = PBXFileReference; fileEncoding = 4; lastKnownFileType = sourcecode.swift; path = ChartsTableViewController.swift; sourceTree = "<group>"; };
		43A567681C94880B00334FAC /* LoopDataManager.swift */ = {isa = PBXFileReference; fileEncoding = 4; lastKnownFileType = sourcecode.swift; lineEnding = 0; path = LoopDataManager.swift; sourceTree = "<group>"; xcLanguageSpecificationIdentifier = xcode.lang.swift; };
		43A8EC6E210E622600A81379 /* CGMBLEKitUI.framework */ = {isa = PBXFileReference; explicitFileType = wrapper.framework; path = CGMBLEKitUI.framework; sourceTree = BUILT_PRODUCTS_DIR; };
		43A943721B926B7B0051FA24 /* WatchApp.app */ = {isa = PBXFileReference; explicitFileType = wrapper.application; includeInIndex = 0; path = WatchApp.app; sourceTree = BUILT_PRODUCTS_DIR; };
		43A943751B926B7B0051FA24 /* Base */ = {isa = PBXFileReference; lastKnownFileType = file.storyboard; name = Base; path = Base.lproj/Interface.storyboard; sourceTree = "<group>"; };
		43A9437E1B926B7B0051FA24 /* WatchApp Extension.appex */ = {isa = PBXFileReference; explicitFileType = "wrapper.app-extension"; includeInIndex = 0; path = "WatchApp Extension.appex"; sourceTree = BUILT_PRODUCTS_DIR; };
		43A943841B926B7B0051FA24 /* PushNotificationPayload.apns */ = {isa = PBXFileReference; lastKnownFileType = text; path = PushNotificationPayload.apns; sourceTree = "<group>"; };
		43A943871B926B7B0051FA24 /* ExtensionDelegate.swift */ = {isa = PBXFileReference; lastKnownFileType = sourcecode.swift; path = ExtensionDelegate.swift; sourceTree = "<group>"; };
		43A943891B926B7B0051FA24 /* NotificationController.swift */ = {isa = PBXFileReference; lastKnownFileType = sourcecode.swift; path = NotificationController.swift; sourceTree = "<group>"; };
		43A9438D1B926B7B0051FA24 /* ComplicationController.swift */ = {isa = PBXFileReference; lastKnownFileType = sourcecode.swift; path = ComplicationController.swift; sourceTree = "<group>"; };
		43A9438F1B926B7B0051FA24 /* Assets.xcassets */ = {isa = PBXFileReference; lastKnownFileType = folder.assetcatalog; path = Assets.xcassets; sourceTree = "<group>"; };
		43A943911B926B7B0051FA24 /* Info.plist */ = {isa = PBXFileReference; lastKnownFileType = text.plist.xml; path = Info.plist; sourceTree = "<group>"; };
		43B260481ED248FB008CAA77 /* CarbEntryTableViewCell.swift */ = {isa = PBXFileReference; fileEncoding = 4; lastKnownFileType = sourcecode.swift; path = CarbEntryTableViewCell.swift; sourceTree = "<group>"; };
		43B371851CE583890013C5A6 /* BasalStateView.swift */ = {isa = PBXFileReference; fileEncoding = 4; lastKnownFileType = sourcecode.swift; path = BasalStateView.swift; sourceTree = "<group>"; };
		43B371871CE597D10013C5A6 /* ShareClient.framework */ = {isa = PBXFileReference; explicitFileType = wrapper.framework; path = ShareClient.framework; sourceTree = BUILT_PRODUCTS_DIR; };
		43BFF0B11E45C18400FF19A9 /* UIColor.swift */ = {isa = PBXFileReference; fileEncoding = 4; lastKnownFileType = sourcecode.swift; path = UIColor.swift; sourceTree = "<group>"; };
		43BFF0B31E45C1BE00FF19A9 /* NumberFormatter.swift */ = {isa = PBXFileReference; fileEncoding = 4; lastKnownFileType = sourcecode.swift; path = NumberFormatter.swift; sourceTree = "<group>"; };
		43BFF0BB1E45C80600FF19A9 /* UIColor+Loop.swift */ = {isa = PBXFileReference; fileEncoding = 4; lastKnownFileType = sourcecode.swift; path = "UIColor+Loop.swift"; sourceTree = "<group>"; };
		43BFF0BE1E45C8EA00FF19A9 /* UIColor+Widget.swift */ = {isa = PBXFileReference; fileEncoding = 4; lastKnownFileType = sourcecode.swift; path = "UIColor+Widget.swift"; sourceTree = "<group>"; };
		43BFF0C31E4659E700FF19A9 /* UIColor+HIG.swift */ = {isa = PBXFileReference; fileEncoding = 4; lastKnownFileType = sourcecode.swift; path = "UIColor+HIG.swift"; sourceTree = "<group>"; };
		43BFF0CC1E466C8400FF19A9 /* StateColorPalette.swift */ = {isa = PBXFileReference; fileEncoding = 4; lastKnownFileType = sourcecode.swift; path = StateColorPalette.swift; sourceTree = "<group>"; };
		43C05CB021EBBDB9006FB252 /* TimeInRangeLesson.swift */ = {isa = PBXFileReference; lastKnownFileType = sourcecode.swift; path = TimeInRangeLesson.swift; sourceTree = "<group>"; };
		43C05CB421EBE274006FB252 /* Date.swift */ = {isa = PBXFileReference; lastKnownFileType = sourcecode.swift; path = Date.swift; sourceTree = "<group>"; };
		43C05CB721EBEA54006FB252 /* HKUnit.swift */ = {isa = PBXFileReference; lastKnownFileType = sourcecode.swift; path = HKUnit.swift; sourceTree = "<group>"; };
		43C05CBC21EBF77D006FB252 /* LessonsViewController.swift */ = {isa = PBXFileReference; lastKnownFileType = sourcecode.swift; path = LessonsViewController.swift; sourceTree = "<group>"; };
		43C05CBF21EBFFA4006FB252 /* Lesson.swift */ = {isa = PBXFileReference; lastKnownFileType = sourcecode.swift; path = Lesson.swift; sourceTree = "<group>"; };
		43C05CC121EC06E4006FB252 /* LessonConfigurationViewController.swift */ = {isa = PBXFileReference; lastKnownFileType = sourcecode.swift; path = LessonConfigurationViewController.swift; sourceTree = "<group>"; };
		43C05CC921EC382B006FB252 /* NumberEntry.swift */ = {isa = PBXFileReference; lastKnownFileType = sourcecode.swift; path = NumberEntry.swift; sourceTree = "<group>"; };
		43C094491CACCC73001F6403 /* NotificationManager.swift */ = {isa = PBXFileReference; fileEncoding = 4; lastKnownFileType = sourcecode.swift; path = NotificationManager.swift; sourceTree = "<group>"; };
		43C246A71D89990F0031F8D1 /* Crypto.framework */ = {isa = PBXFileReference; explicitFileType = wrapper.framework; path = Crypto.framework; sourceTree = BUILT_PRODUCTS_DIR; };
		43C2FAE01EB656A500364AFF /* GlucoseEffectVelocity.swift */ = {isa = PBXFileReference; fileEncoding = 4; lastKnownFileType = sourcecode.swift; path = GlucoseEffectVelocity.swift; sourceTree = "<group>"; };
		43C3B6EB20B650A80026CAFA /* SettingsImageTableViewCell.swift */ = {isa = PBXFileReference; lastKnownFileType = sourcecode.swift; path = SettingsImageTableViewCell.swift; sourceTree = "<group>"; };
		43C3B6F620BBCAA30026CAFA /* PumpManager.swift */ = {isa = PBXFileReference; lastKnownFileType = sourcecode.swift; path = PumpManager.swift; sourceTree = "<group>"; };
		43C513181E864C4E001547C7 /* GlucoseRangeSchedule.swift */ = {isa = PBXFileReference; fileEncoding = 4; lastKnownFileType = sourcecode.swift; path = GlucoseRangeSchedule.swift; sourceTree = "<group>"; };
		43C5F256222C7B7200905D10 /* TimeComponents.swift */ = {isa = PBXFileReference; lastKnownFileType = sourcecode.swift; path = TimeComponents.swift; sourceTree = "<group>"; };
		43C5F259222C921B00905D10 /* OSLog.swift */ = {isa = PBXFileReference; lastKnownFileType = sourcecode.swift; path = OSLog.swift; sourceTree = "<group>"; };
		43C728F4222266F000C62969 /* ModalDayLesson.swift */ = {isa = PBXFileReference; lastKnownFileType = sourcecode.swift; path = ModalDayLesson.swift; sourceTree = "<group>"; };
		43C728F62222700000C62969 /* DateIntervalEntry.swift */ = {isa = PBXFileReference; lastKnownFileType = sourcecode.swift; path = DateIntervalEntry.swift; sourceTree = "<group>"; };
		43C728F8222A448700C62969 /* DayCalculator.swift */ = {isa = PBXFileReference; lastKnownFileType = sourcecode.swift; path = DayCalculator.swift; sourceTree = "<group>"; };
		43C98058212A799E003B5D17 /* en */ = {isa = PBXFileReference; lastKnownFileType = text.plist.strings; name = en; path = en.lproj/Intents.strings; sourceTree = "<group>"; };
		43CB2B2A1D924D450079823D /* WCSession.swift */ = {isa = PBXFileReference; fileEncoding = 4; lastKnownFileType = sourcecode.swift; path = WCSession.swift; sourceTree = "<group>"; };
		43CE7CDD1CA8B63E003CC1B0 /* Data.swift */ = {isa = PBXFileReference; fileEncoding = 4; lastKnownFileType = sourcecode.swift; path = Data.swift; sourceTree = "<group>"; };
		43CEE6E51E56AFD400CB9116 /* NightscoutUploader.swift */ = {isa = PBXFileReference; fileEncoding = 4; lastKnownFileType = sourcecode.swift; path = NightscoutUploader.swift; sourceTree = "<group>"; };
		43D2E8221F00425400AE5CBF /* BolusViewController+LoopDataManager.swift */ = {isa = PBXFileReference; fileEncoding = 4; lastKnownFileType = sourcecode.swift; path = "BolusViewController+LoopDataManager.swift"; sourceTree = "<group>"; };
		43D381611EBD9759007F8C8F /* HeaderValuesTableViewCell.swift */ = {isa = PBXFileReference; fileEncoding = 4; lastKnownFileType = sourcecode.swift; path = HeaderValuesTableViewCell.swift; sourceTree = "<group>"; };
		43D533BB1CFD1DD7009E3085 /* WatchApp Extension.entitlements */ = {isa = PBXFileReference; lastKnownFileType = text.xml; path = "WatchApp Extension.entitlements"; sourceTree = "<group>"; };
		43D848AF1E7DCBE100DADCBC /* Result.swift */ = {isa = PBXFileReference; fileEncoding = 4; lastKnownFileType = sourcecode.swift; path = Result.swift; sourceTree = "<group>"; };
		43D9002A21EB209400AF44BF /* LoopCore.framework */ = {isa = PBXFileReference; explicitFileType = wrapper.framework; includeInIndex = 0; path = LoopCore.framework; sourceTree = BUILT_PRODUCTS_DIR; };
		43D9002C21EB225D00AF44BF /* HealthKit.framework */ = {isa = PBXFileReference; lastKnownFileType = wrapper.framework; name = HealthKit.framework; path = Platforms/WatchOS.platform/Developer/SDKs/WatchOS.sdk/System/Library/Frameworks/HealthKit.framework; sourceTree = DEVELOPER_DIR; };
		43D9003221EB258C00AF44BF /* InsulinModelSettings+Loop.swift */ = {isa = PBXFileReference; lastKnownFileType = sourcecode.swift; path = "InsulinModelSettings+Loop.swift"; sourceTree = "<group>"; };
		43D9F81721EC51CC000578CD /* DateEntry.swift */ = {isa = PBXFileReference; lastKnownFileType = sourcecode.swift; path = DateEntry.swift; sourceTree = "<group>"; };
		43D9F81921EC593C000578CD /* UITableViewCell.swift */ = {isa = PBXFileReference; lastKnownFileType = sourcecode.swift; path = UITableViewCell.swift; sourceTree = "<group>"; };
		43D9F81D21EF0609000578CD /* NumberRangeEntry.swift */ = {isa = PBXFileReference; lastKnownFileType = sourcecode.swift; path = NumberRangeEntry.swift; sourceTree = "<group>"; };
		43D9F81F21EF0906000578CD /* NSNumber.swift */ = {isa = PBXFileReference; lastKnownFileType = sourcecode.swift; path = NSNumber.swift; sourceTree = "<group>"; };
		43D9F82121EF0A7A000578CD /* QuantityRangeEntry.swift */ = {isa = PBXFileReference; lastKnownFileType = sourcecode.swift; path = QuantityRangeEntry.swift; sourceTree = "<group>"; };
		43D9F82321EFF1AB000578CD /* LessonResultsViewController.swift */ = {isa = PBXFileReference; lastKnownFileType = sourcecode.swift; path = LessonResultsViewController.swift; sourceTree = "<group>"; };
		43D9FFA221EA9A0C00AF44BF /* Learn.app */ = {isa = PBXFileReference; explicitFileType = wrapper.application; includeInIndex = 0; path = Learn.app; sourceTree = BUILT_PRODUCTS_DIR; };
		43D9FFA421EA9A0C00AF44BF /* AppDelegate.swift */ = {isa = PBXFileReference; lastKnownFileType = sourcecode.swift; path = AppDelegate.swift; sourceTree = "<group>"; };
		43D9FFA921EA9A0C00AF44BF /* Base */ = {isa = PBXFileReference; lastKnownFileType = file.storyboard; name = Base; path = Base.lproj/Main.storyboard; sourceTree = "<group>"; };
		43D9FFAB21EA9A0F00AF44BF /* Assets.xcassets */ = {isa = PBXFileReference; lastKnownFileType = folder.assetcatalog; path = Assets.xcassets; sourceTree = "<group>"; };
		43D9FFAE21EA9A0F00AF44BF /* Base */ = {isa = PBXFileReference; lastKnownFileType = file.storyboard; name = Base; path = Base.lproj/LaunchScreen.storyboard; sourceTree = "<group>"; };
		43D9FFB021EA9A0F00AF44BF /* Info.plist */ = {isa = PBXFileReference; lastKnownFileType = text.plist.xml; path = Info.plist; sourceTree = "<group>"; };
		43D9FFB521EA9B0100AF44BF /* Learn.entitlements */ = {isa = PBXFileReference; lastKnownFileType = text.plist.entitlements; path = Learn.entitlements; sourceTree = "<group>"; };
		43D9FFBF21EAB22E00AF44BF /* DataManager.swift */ = {isa = PBXFileReference; lastKnownFileType = sourcecode.swift; path = DataManager.swift; sourceTree = "<group>"; };
		43D9FFCF21EAE05D00AF44BF /* LoopCore.framework */ = {isa = PBXFileReference; explicitFileType = wrapper.framework; includeInIndex = 0; path = LoopCore.framework; sourceTree = BUILT_PRODUCTS_DIR; };
		43D9FFD121EAE05D00AF44BF /* LoopCore.h */ = {isa = PBXFileReference; lastKnownFileType = sourcecode.c.h; path = LoopCore.h; sourceTree = "<group>"; };
		43D9FFD221EAE05D00AF44BF /* Info.plist */ = {isa = PBXFileReference; lastKnownFileType = text.plist.xml; path = Info.plist; sourceTree = "<group>"; };
		43DACFFF20A2736F000F8529 /* PersistedPumpEvent.swift */ = {isa = PBXFileReference; lastKnownFileType = sourcecode.swift; path = PersistedPumpEvent.swift; sourceTree = "<group>"; };
		43DBF04B1C93B8D700B3C386 /* BolusViewController.swift */ = {isa = PBXFileReference; fileEncoding = 4; lastKnownFileType = sourcecode.swift; lineEnding = 0; path = BolusViewController.swift; sourceTree = "<group>"; xcLanguageSpecificationIdentifier = xcode.lang.swift; };
		43DBF0521C93EC8200B3C386 /* DeviceDataManager.swift */ = {isa = PBXFileReference; fileEncoding = 4; lastKnownFileType = sourcecode.swift; lineEnding = 0; path = DeviceDataManager.swift; sourceTree = "<group>"; xcLanguageSpecificationIdentifier = xcode.lang.swift; };
		43DBF0581C93F73800B3C386 /* CarbEntryTableViewController.swift */ = {isa = PBXFileReference; fileEncoding = 4; lastKnownFileType = sourcecode.swift; path = CarbEntryTableViewController.swift; sourceTree = "<group>"; };
		43DE92581C5479E4001FFDE1 /* CarbEntryUserInfo.swift */ = {isa = PBXFileReference; fileEncoding = 4; lastKnownFileType = sourcecode.swift; path = CarbEntryUserInfo.swift; sourceTree = "<group>"; };
		43E2D8C71D208D5B004DA55F /* KeychainManager+Loop.swift */ = {isa = PBXFileReference; fileEncoding = 4; lastKnownFileType = sourcecode.swift; path = "KeychainManager+Loop.swift"; sourceTree = "<group>"; };
		43E2D8C91D20B9E7004DA55F /* KeychainManagerTests.swift */ = {isa = PBXFileReference; fileEncoding = 4; lastKnownFileType = sourcecode.swift; path = KeychainManagerTests.swift; sourceTree = "<group>"; };
		43E2D8D11D20BF42004DA55F /* DoseMathTests.xctest */ = {isa = PBXFileReference; explicitFileType = wrapper.cfbundle; includeInIndex = 0; path = DoseMathTests.xctest; sourceTree = BUILT_PRODUCTS_DIR; };
		43E2D8D31D20BF42004DA55F /* DoseMathTests.swift */ = {isa = PBXFileReference; lastKnownFileType = sourcecode.swift; path = DoseMathTests.swift; sourceTree = "<group>"; };
		43E2D8D51D20BF42004DA55F /* Info.plist */ = {isa = PBXFileReference; lastKnownFileType = text.plist.xml; path = Info.plist; sourceTree = "<group>"; };
		43E2D8E11D20C0DB004DA55F /* read_selected_basal_profile.json */ = {isa = PBXFileReference; fileEncoding = 4; lastKnownFileType = text.json; path = read_selected_basal_profile.json; sourceTree = "<group>"; };
		43E2D8E21D20C0DB004DA55F /* recommend_temp_basal_correct_low_at_min.json */ = {isa = PBXFileReference; fileEncoding = 4; lastKnownFileType = text.json; path = recommend_temp_basal_correct_low_at_min.json; sourceTree = "<group>"; };
		43E2D8E31D20C0DB004DA55F /* recommend_temp_basal_flat_and_high.json */ = {isa = PBXFileReference; fileEncoding = 4; lastKnownFileType = text.json; path = recommend_temp_basal_flat_and_high.json; sourceTree = "<group>"; };
		43E2D8E41D20C0DB004DA55F /* recommend_temp_basal_high_and_falling.json */ = {isa = PBXFileReference; fileEncoding = 4; lastKnownFileType = text.json; path = recommend_temp_basal_high_and_falling.json; sourceTree = "<group>"; };
		43E2D8E51D20C0DB004DA55F /* recommend_temp_basal_high_and_rising.json */ = {isa = PBXFileReference; fileEncoding = 4; lastKnownFileType = text.json; path = recommend_temp_basal_high_and_rising.json; sourceTree = "<group>"; };
		43E2D8E61D20C0DB004DA55F /* recommend_temp_basal_in_range_and_rising.json */ = {isa = PBXFileReference; fileEncoding = 4; lastKnownFileType = text.json; path = recommend_temp_basal_in_range_and_rising.json; sourceTree = "<group>"; };
		43E2D8E71D20C0DB004DA55F /* recommend_temp_basal_no_change_glucose.json */ = {isa = PBXFileReference; fileEncoding = 4; lastKnownFileType = text.json; path = recommend_temp_basal_no_change_glucose.json; sourceTree = "<group>"; };
		43E2D8E81D20C0DB004DA55F /* recommend_temp_basal_start_high_end_in_range.json */ = {isa = PBXFileReference; fileEncoding = 4; lastKnownFileType = text.json; path = recommend_temp_basal_start_high_end_in_range.json; sourceTree = "<group>"; };
		43E2D8E91D20C0DB004DA55F /* recommend_temp_basal_start_high_end_low.json */ = {isa = PBXFileReference; fileEncoding = 4; lastKnownFileType = text.json; path = recommend_temp_basal_start_high_end_low.json; sourceTree = "<group>"; };
		43E2D8EA1D20C0DB004DA55F /* recommend_temp_basal_start_low_end_high.json */ = {isa = PBXFileReference; fileEncoding = 4; lastKnownFileType = text.json; path = recommend_temp_basal_start_low_end_high.json; sourceTree = "<group>"; };
		43E2D8EB1D20C0DB004DA55F /* recommend_temp_basal_start_low_end_in_range.json */ = {isa = PBXFileReference; fileEncoding = 4; lastKnownFileType = text.json; path = recommend_temp_basal_start_low_end_in_range.json; sourceTree = "<group>"; };
		43E2D90B1D20C581004DA55F /* LoopTests.xctest */ = {isa = PBXFileReference; explicitFileType = wrapper.cfbundle; includeInIndex = 0; path = LoopTests.xctest; sourceTree = BUILT_PRODUCTS_DIR; };
		43E2D90F1D20C581004DA55F /* Info.plist */ = {isa = PBXFileReference; lastKnownFileType = text.plist.xml; path = Info.plist; sourceTree = "<group>"; };
		43E3449E1B9D68E900C85C07 /* StatusTableViewController.swift */ = {isa = PBXFileReference; fileEncoding = 4; lastKnownFileType = sourcecode.swift; lineEnding = 0; path = StatusTableViewController.swift; sourceTree = "<group>"; xcLanguageSpecificationIdentifier = xcode.lang.swift; };
		43EDEE6B1CF2E12A00393BE3 /* Loop.entitlements */ = {isa = PBXFileReference; fileEncoding = 4; lastKnownFileType = text.xml; path = Loop.entitlements; sourceTree = "<group>"; };
		43F41C361D3BF32400C11ED6 /* UIAlertController.swift */ = {isa = PBXFileReference; fileEncoding = 4; lastKnownFileType = sourcecode.swift; path = UIAlertController.swift; sourceTree = "<group>"; };
		43F4EF1C1BA2A57600526CE1 /* DiagnosticLogger.swift */ = {isa = PBXFileReference; fileEncoding = 4; lastKnownFileType = sourcecode.swift; path = DiagnosticLogger.swift; sourceTree = "<group>"; };
		43F5C2C81B929C09003EB13D /* HealthKit.framework */ = {isa = PBXFileReference; lastKnownFileType = wrapper.framework; name = HealthKit.framework; path = System/Library/Frameworks/HealthKit.framework; sourceTree = SDKROOT; };
		43F5C2D41B92A4A6003EB13D /* Info.plist */ = {isa = PBXFileReference; fileEncoding = 4; lastKnownFileType = text.plist.xml; path = Info.plist; sourceTree = "<group>"; };
		43F5C2D61B92A4DC003EB13D /* Info.plist */ = {isa = PBXFileReference; fileEncoding = 4; lastKnownFileType = text.plist.xml; path = Info.plist; sourceTree = "<group>"; };
		43F5C2DA1B92A5E1003EB13D /* SettingsTableViewController.swift */ = {isa = PBXFileReference; fileEncoding = 4; lastKnownFileType = sourcecode.swift; lineEnding = 0; path = SettingsTableViewController.swift; sourceTree = "<group>"; xcLanguageSpecificationIdentifier = xcode.lang.swift; };
		43F64DD81D9C92C900D24DC6 /* TitleSubtitleTableViewCell.swift */ = {isa = PBXFileReference; fileEncoding = 4; lastKnownFileType = sourcecode.swift; path = TitleSubtitleTableViewCell.swift; sourceTree = "<group>"; };
		43F78D251C8FC000002152D1 /* DoseMath.swift */ = {isa = PBXFileReference; fileEncoding = 4; lastKnownFileType = sourcecode.swift; path = DoseMath.swift; sourceTree = "<group>"; };
		43F78D4B1C914197002152D1 /* LoopKit.framework */ = {isa = PBXFileReference; explicitFileType = wrapper.framework; path = LoopKit.framework; sourceTree = BUILT_PRODUCTS_DIR; };
		43FCEEA8221A615B0013DD30 /* StatusChartsManager.swift */ = {isa = PBXFileReference; lastKnownFileType = sourcecode.swift; path = StatusChartsManager.swift; sourceTree = "<group>"; };
		43FCEEAA221A61B40013DD30 /* IOBChart.swift */ = {isa = PBXFileReference; lastKnownFileType = sourcecode.swift; path = IOBChart.swift; sourceTree = "<group>"; };
		43FCEEAC221A66780013DD30 /* DateFormatter.swift */ = {isa = PBXFileReference; lastKnownFileType = sourcecode.swift; path = DateFormatter.swift; sourceTree = "<group>"; };
		43FCEEAE221A67A70013DD30 /* NumberFormatter+Charts.swift */ = {isa = PBXFileReference; lastKnownFileType = sourcecode.swift; path = "NumberFormatter+Charts.swift"; sourceTree = "<group>"; };
		43FCEEB0221A863E0013DD30 /* StatusChartsManager.swift */ = {isa = PBXFileReference; lastKnownFileType = sourcecode.swift; path = StatusChartsManager.swift; sourceTree = "<group>"; };
		43FCEEB2221BC3B60013DD30 /* DoseChart.swift */ = {isa = PBXFileReference; lastKnownFileType = sourcecode.swift; path = DoseChart.swift; sourceTree = "<group>"; };
		43FCEEB4221BCA020013DD30 /* COBChart.swift */ = {isa = PBXFileReference; lastKnownFileType = sourcecode.swift; path = COBChart.swift; sourceTree = "<group>"; };
		43FCEEB6221BCD160013DD30 /* InsulinModelChart.swift */ = {isa = PBXFileReference; lastKnownFileType = sourcecode.swift; path = InsulinModelChart.swift; sourceTree = "<group>"; };
		43FCEEB8221BCF790013DD30 /* GlucoseChart.swift */ = {isa = PBXFileReference; lastKnownFileType = sourcecode.swift; path = GlucoseChart.swift; sourceTree = "<group>"; };
		43FCEEBA22211C860013DD30 /* CarbEffectChart.swift */ = {isa = PBXFileReference; lastKnownFileType = sourcecode.swift; path = CarbEffectChart.swift; sourceTree = "<group>"; };
		43FCEEBC22212DD50013DD30 /* PredictedGlucoseChart.swift */ = {isa = PBXFileReference; lastKnownFileType = sourcecode.swift; path = PredictedGlucoseChart.swift; sourceTree = "<group>"; };
		4D3B40021D4A9DFE00BC6334 /* G4ShareSpy.framework */ = {isa = PBXFileReference; explicitFileType = wrapper.framework; path = G4ShareSpy.framework; sourceTree = BUILT_PRODUCTS_DIR; };
		4F08DE7C1E7BB6E5006741EA /* ChartAxisValueDoubleLog.swift */ = {isa = PBXFileReference; fileEncoding = 4; lastKnownFileType = sourcecode.swift; path = ChartAxisValueDoubleLog.swift; sourceTree = "<group>"; };
		4F08DE7D1E7BB6E5006741EA /* ChartAxisValueDoubleUnit.swift */ = {isa = PBXFileReference; fileEncoding = 4; lastKnownFileType = sourcecode.swift; path = ChartAxisValueDoubleUnit.swift; sourceTree = "<group>"; };
		4F08DE801E7BB6F1006741EA /* CGPoint.swift */ = {isa = PBXFileReference; fileEncoding = 4; lastKnownFileType = sourcecode.swift; path = CGPoint.swift; sourceTree = "<group>"; };
		4F08DE831E7BB70B006741EA /* ChartPointsScatterDownTrianglesLayer.swift */ = {isa = PBXFileReference; fileEncoding = 4; lastKnownFileType = sourcecode.swift; path = ChartPointsScatterDownTrianglesLayer.swift; sourceTree = "<group>"; };
		4F08DE841E7BB70B006741EA /* ChartPointsTouchHighlightLayerViewCache.swift */ = {isa = PBXFileReference; fileEncoding = 4; lastKnownFileType = sourcecode.swift; path = ChartPointsTouchHighlightLayerViewCache.swift; sourceTree = "<group>"; };
		4F08DE8E1E7BB871006741EA /* CollectionType+Loop.swift */ = {isa = PBXFileReference; fileEncoding = 4; lastKnownFileType = sourcecode.swift; path = "CollectionType+Loop.swift"; sourceTree = "<group>"; };
		4F11D3BF20DCBEEC006E072C /* GlucoseBackfillRequestUserInfo.swift */ = {isa = PBXFileReference; lastKnownFileType = sourcecode.swift; path = GlucoseBackfillRequestUserInfo.swift; sourceTree = "<group>"; };
		4F11D3C120DD80B3006E072C /* WatchHistoricalGlucose.swift */ = {isa = PBXFileReference; lastKnownFileType = sourcecode.swift; path = WatchHistoricalGlucose.swift; sourceTree = "<group>"; };
		4F2C15801E0495B200E160D4 /* WatchContext+WatchApp.swift */ = {isa = PBXFileReference; fileEncoding = 4; lastKnownFileType = sourcecode.swift; path = "WatchContext+WatchApp.swift"; sourceTree = "<group>"; };
		4F2C15921E09BF2C00E160D4 /* HUDView.swift */ = {isa = PBXFileReference; fileEncoding = 4; lastKnownFileType = sourcecode.swift; path = HUDView.swift; sourceTree = "<group>"; };
		4F2C15941E09BF3C00E160D4 /* HUDView.xib */ = {isa = PBXFileReference; fileEncoding = 4; lastKnownFileType = file.xib; path = HUDView.xib; sourceTree = "<group>"; };
		4F2C15961E09E94E00E160D4 /* HUDAssets.xcassets */ = {isa = PBXFileReference; lastKnownFileType = folder.assetcatalog; path = HUDAssets.xcassets; sourceTree = "<group>"; };
		4F526D5E1DF2459000A04910 /* HKUnit.swift */ = {isa = PBXFileReference; fileEncoding = 4; lastKnownFileType = sourcecode.swift; path = HKUnit.swift; sourceTree = "<group>"; };
		4F526D601DF8D9A900A04910 /* NetBasal.swift */ = {isa = PBXFileReference; fileEncoding = 4; lastKnownFileType = sourcecode.swift; path = NetBasal.swift; sourceTree = "<group>"; };
		4F6663931E905FD2009E74FC /* ChartColorPalette+Loop.swift */ = {isa = PBXFileReference; fileEncoding = 4; lastKnownFileType = sourcecode.swift; path = "ChartColorPalette+Loop.swift"; sourceTree = "<group>"; };
		4F70C1DC1DE8DCA7006380B7 /* Loop Status Extension.appex */ = {isa = PBXFileReference; explicitFileType = "wrapper.app-extension"; includeInIndex = 0; path = "Loop Status Extension.appex"; sourceTree = BUILT_PRODUCTS_DIR; };
		4F70C1DD1DE8DCA7006380B7 /* NotificationCenter.framework */ = {isa = PBXFileReference; lastKnownFileType = wrapper.framework; name = NotificationCenter.framework; path = System/Library/Frameworks/NotificationCenter.framework; sourceTree = SDKROOT; };
		4F70C1E01DE8DCA7006380B7 /* StatusViewController.swift */ = {isa = PBXFileReference; lastKnownFileType = sourcecode.swift; lineEnding = 0; path = StatusViewController.swift; sourceTree = "<group>"; xcLanguageSpecificationIdentifier = xcode.lang.swift; };
		4F70C1E31DE8DCA7006380B7 /* Base */ = {isa = PBXFileReference; lastKnownFileType = file.storyboard; name = Base; path = Base.lproj/MainInterface.storyboard; sourceTree = "<group>"; };
		4F70C1E51DE8DCA7006380B7 /* Info.plist */ = {isa = PBXFileReference; lastKnownFileType = text.plist.xml; path = Info.plist; sourceTree = "<group>"; };
		4F70C1FD1DE8E662006380B7 /* Loop Status Extension.entitlements */ = {isa = PBXFileReference; lastKnownFileType = text.plist.entitlements; path = "Loop Status Extension.entitlements"; sourceTree = "<group>"; };
		4F70C20F1DE8FAC5006380B7 /* StatusExtensionDataManager.swift */ = {isa = PBXFileReference; fileEncoding = 4; lastKnownFileType = sourcecode.swift; path = StatusExtensionDataManager.swift; sourceTree = "<group>"; };
		4F70C2111DE900EA006380B7 /* StatusExtensionContext.swift */ = {isa = PBXFileReference; fileEncoding = 4; lastKnownFileType = sourcecode.swift; path = StatusExtensionContext.swift; sourceTree = "<group>"; };
		4F73F5FB20E2E7FA00E8D82C /* GlucoseStore.swift */ = {isa = PBXFileReference; lastKnownFileType = sourcecode.swift; path = GlucoseStore.swift; sourceTree = "<group>"; };
		4F75288B1DFE1DC600C322D6 /* LoopUI.framework */ = {isa = PBXFileReference; explicitFileType = wrapper.framework; includeInIndex = 0; path = LoopUI.framework; sourceTree = BUILT_PRODUCTS_DIR; };
		4F75288D1DFE1DC600C322D6 /* LoopUI.h */ = {isa = PBXFileReference; lastKnownFileType = sourcecode.c.h; path = LoopUI.h; sourceTree = "<group>"; };
		4F75288E1DFE1DC600C322D6 /* Info.plist */ = {isa = PBXFileReference; lastKnownFileType = text.plist.xml; path = Info.plist; sourceTree = "<group>"; };
		4F75F00120FCFE8C00B5570E /* GlucoseChartScene.swift */ = {isa = PBXFileReference; lastKnownFileType = sourcecode.swift; path = GlucoseChartScene.swift; sourceTree = "<group>"; };
		4F7E8AC420E2AB9600AEA65E /* Date.swift */ = {isa = PBXFileReference; lastKnownFileType = sourcecode.swift; path = Date.swift; sourceTree = "<group>"; };
		4F7E8AC620E2AC0300AEA65E /* WatchPredictedGlucose.swift */ = {isa = PBXFileReference; lastKnownFileType = sourcecode.swift; path = WatchPredictedGlucose.swift; sourceTree = "<group>"; };
		4F82654F20E69F9A0031A8F5 /* HUDInterfaceController.swift */ = {isa = PBXFileReference; lastKnownFileType = sourcecode.swift; path = HUDInterfaceController.swift; sourceTree = "<group>"; };
		4FB76FC51E8C57B100B39636 /* ChartsManager.swift */ = {isa = PBXFileReference; fileEncoding = 4; lastKnownFileType = sourcecode.swift; path = ChartsManager.swift; sourceTree = "<group>"; };
		4FB76FCD1E8C835D00B39636 /* ChartColorPalette.swift */ = {isa = PBXFileReference; fileEncoding = 4; lastKnownFileType = sourcecode.swift; path = ChartColorPalette.swift; sourceTree = "<group>"; };
		4FC8C8001DEB93E400A1452E /* NSUserDefaults+StatusExtension.swift */ = {isa = PBXFileReference; fileEncoding = 4; lastKnownFileType = sourcecode.swift; path = "NSUserDefaults+StatusExtension.swift"; sourceTree = "<group>"; };
		4FDDD23620DC51DF00D04B16 /* LoopDataManager.swift */ = {isa = PBXFileReference; lastKnownFileType = sourcecode.swift; path = LoopDataManager.swift; sourceTree = "<group>"; };
		4FF4D0FF1E18374700846527 /* WatchContext.swift */ = {isa = PBXFileReference; fileEncoding = 4; lastKnownFileType = sourcecode.swift; path = WatchContext.swift; sourceTree = "<group>"; };
		4FFEDFBE20E5CF22000BFC58 /* ChartHUDController.swift */ = {isa = PBXFileReference; fileEncoding = 4; lastKnownFileType = sourcecode.swift; path = ChartHUDController.swift; sourceTree = "<group>"; };
		7D199D92212A067600241026 /* pl */ = {isa = PBXFileReference; lastKnownFileType = text.plist.strings; name = pl; path = pl.lproj/LaunchScreen.strings; sourceTree = "<group>"; };
		7D199D93212A067600241026 /* pl */ = {isa = PBXFileReference; lastKnownFileType = text.plist.strings; name = pl; path = pl.lproj/Main.strings; sourceTree = "<group>"; };
		7D199D94212A067600241026 /* pl */ = {isa = PBXFileReference; lastKnownFileType = text.plist.strings; name = pl; path = pl.lproj/MainInterface.strings; sourceTree = "<group>"; };
		7D199D95212A067600241026 /* pl */ = {isa = PBXFileReference; lastKnownFileType = text.plist.strings; name = pl; path = pl.lproj/Interface.strings; sourceTree = "<group>"; };
		7D199D96212A067600241026 /* pl */ = {isa = PBXFileReference; lastKnownFileType = text.plist.strings; name = pl; path = pl.lproj/Localizable.strings; sourceTree = "<group>"; };
		7D199D97212A067600241026 /* pl */ = {isa = PBXFileReference; lastKnownFileType = text.plist.strings; name = pl; path = pl.lproj/InfoPlist.strings; sourceTree = "<group>"; };
		7D199D98212A067600241026 /* pl */ = {isa = PBXFileReference; lastKnownFileType = text.plist.strings; name = pl; path = pl.lproj/InfoPlist.strings; sourceTree = "<group>"; };
		7D199D99212A067600241026 /* pl */ = {isa = PBXFileReference; lastKnownFileType = text.plist.strings; name = pl; path = pl.lproj/Localizable.strings; sourceTree = "<group>"; };
		7D199D9A212A067600241026 /* pl */ = {isa = PBXFileReference; lastKnownFileType = text.plist.strings; name = pl; path = pl.lproj/Localizable.strings; sourceTree = "<group>"; };
		7D199D9B212A067600241026 /* pl */ = {isa = PBXFileReference; lastKnownFileType = text.plist.strings; name = pl; path = pl.lproj/InfoPlist.strings; sourceTree = "<group>"; };
		7D199D9C212A067700241026 /* pl */ = {isa = PBXFileReference; lastKnownFileType = text.plist.strings; name = pl; path = pl.lproj/InfoPlist.strings; sourceTree = "<group>"; };
		7D199D9D212A067700241026 /* pl */ = {isa = PBXFileReference; lastKnownFileType = text.plist.strings; name = pl; path = pl.lproj/Localizable.strings; sourceTree = "<group>"; };
		7D199D9E212A067700241026 /* pl */ = {isa = PBXFileReference; lastKnownFileType = text.plist.strings; name = pl; path = pl.lproj/ckcomplication.strings; sourceTree = "<group>"; };
		7D199D9F212A067700241026 /* pl */ = {isa = PBXFileReference; lastKnownFileType = text.plist.strings; name = pl; path = pl.lproj/InfoPlist.strings; sourceTree = "<group>"; };
		7D199DA0212A067700241026 /* pl */ = {isa = PBXFileReference; lastKnownFileType = text.plist.strings; name = pl; path = pl.lproj/InfoPlist.strings; sourceTree = "<group>"; };
		7D199DA1212A067700241026 /* pl */ = {isa = PBXFileReference; lastKnownFileType = text.plist.strings; name = pl; path = pl.lproj/InfoPlist.strings; sourceTree = "<group>"; };
		7D199DA2212A067700241026 /* pl */ = {isa = PBXFileReference; lastKnownFileType = text.plist.strings; name = pl; path = pl.lproj/Localizable.strings; sourceTree = "<group>"; };
		7D23667521250BE30028B67D /* Base */ = {isa = PBXFileReference; lastKnownFileType = text.plist.strings; name = Base; path = Base.lproj/Localizable.strings; sourceTree = "<group>"; };
		7D23667621250BF70028B67D /* Base */ = {isa = PBXFileReference; lastKnownFileType = text.plist.strings; name = Base; path = Base.lproj/InfoPlist.strings; sourceTree = "<group>"; };
		7D23667721250C280028B67D /* Base */ = {isa = PBXFileReference; lastKnownFileType = text.plist.strings; name = Base; path = Base.lproj/InfoPlist.strings; sourceTree = "<group>"; };
		7D23667821250C2D0028B67D /* Base */ = {isa = PBXFileReference; lastKnownFileType = text.plist.strings; name = Base; path = Base.lproj/Localizable.strings; sourceTree = "<group>"; };
		7D23667921250C440028B67D /* Base */ = {isa = PBXFileReference; lastKnownFileType = text.plist.strings; name = Base; path = Base.lproj/Localizable.strings; sourceTree = "<group>"; };
		7D23667A21250C480028B67D /* Base */ = {isa = PBXFileReference; lastKnownFileType = text.plist.strings; name = Base; path = Base.lproj/InfoPlist.strings; sourceTree = "<group>"; };
		7D23667C21250C7E0028B67D /* LocalizedString.swift */ = {isa = PBXFileReference; fileEncoding = 4; lastKnownFileType = sourcecode.swift; name = LocalizedString.swift; path = LoopUI/Common/LocalizedString.swift; sourceTree = SOURCE_ROOT; };
		7D23667E21250CAC0028B67D /* Base */ = {isa = PBXFileReference; lastKnownFileType = text.plist.strings; name = Base; path = Base.lproj/InfoPlist.strings; sourceTree = "<group>"; };
		7D23667F21250CB80028B67D /* Base */ = {isa = PBXFileReference; lastKnownFileType = text.plist.strings; name = Base; path = Base.lproj/Localizable.strings; sourceTree = "<group>"; };
		7D23668021250CBE0028B67D /* Base */ = {isa = PBXFileReference; lastKnownFileType = text.plist.strings; name = Base; path = Base.lproj/InfoPlist.strings; sourceTree = "<group>"; };
		7D23668121250CC50028B67D /* Base */ = {isa = PBXFileReference; lastKnownFileType = text.plist.strings; name = Base; path = Base.lproj/ckcomplication.strings; sourceTree = "<group>"; };
		7D23668221250CF60028B67D /* Base */ = {isa = PBXFileReference; lastKnownFileType = text.plist.strings; name = Base; path = Base.lproj/InfoPlist.strings; sourceTree = "<group>"; };
		7D23668321250CFB0028B67D /* Base */ = {isa = PBXFileReference; lastKnownFileType = text.plist.strings; name = Base; path = Base.lproj/Localizable.strings; sourceTree = "<group>"; };
		7D23668421250D180028B67D /* fr */ = {isa = PBXFileReference; lastKnownFileType = text.plist.strings; name = fr; path = fr.lproj/LaunchScreen.strings; sourceTree = "<group>"; };
		7D23668521250D180028B67D /* fr */ = {isa = PBXFileReference; lastKnownFileType = text.plist.strings; name = fr; path = fr.lproj/Main.strings; sourceTree = "<group>"; };
		7D23668621250D180028B67D /* fr */ = {isa = PBXFileReference; lastKnownFileType = text.plist.strings; name = fr; path = fr.lproj/MainInterface.strings; sourceTree = "<group>"; };
		7D23668721250D180028B67D /* fr */ = {isa = PBXFileReference; lastKnownFileType = text.plist.strings; name = fr; path = fr.lproj/Interface.strings; sourceTree = "<group>"; };
		7D23668821250D180028B67D /* fr */ = {isa = PBXFileReference; lastKnownFileType = text.plist.strings; name = fr; path = fr.lproj/Localizable.strings; sourceTree = "<group>"; };
		7D23668921250D180028B67D /* fr */ = {isa = PBXFileReference; lastKnownFileType = text.plist.strings; name = fr; path = fr.lproj/InfoPlist.strings; sourceTree = "<group>"; };
		7D23668A21250D180028B67D /* fr */ = {isa = PBXFileReference; lastKnownFileType = text.plist.strings; name = fr; path = fr.lproj/InfoPlist.strings; sourceTree = "<group>"; };
		7D23668B21250D180028B67D /* fr */ = {isa = PBXFileReference; lastKnownFileType = text.plist.strings; name = fr; path = fr.lproj/Localizable.strings; sourceTree = "<group>"; };
		7D23668C21250D190028B67D /* fr */ = {isa = PBXFileReference; lastKnownFileType = text.plist.strings; name = fr; path = fr.lproj/Localizable.strings; sourceTree = "<group>"; };
		7D23668D21250D190028B67D /* fr */ = {isa = PBXFileReference; lastKnownFileType = text.plist.strings; name = fr; path = fr.lproj/InfoPlist.strings; sourceTree = "<group>"; };
		7D23668E21250D190028B67D /* fr */ = {isa = PBXFileReference; lastKnownFileType = text.plist.strings; name = fr; path = fr.lproj/InfoPlist.strings; sourceTree = "<group>"; };
		7D23668F21250D190028B67D /* fr */ = {isa = PBXFileReference; lastKnownFileType = text.plist.strings; name = fr; path = fr.lproj/Localizable.strings; sourceTree = "<group>"; };
		7D23669021250D190028B67D /* fr */ = {isa = PBXFileReference; lastKnownFileType = text.plist.strings; name = fr; path = fr.lproj/ckcomplication.strings; sourceTree = "<group>"; };
		7D23669121250D190028B67D /* fr */ = {isa = PBXFileReference; lastKnownFileType = text.plist.strings; name = fr; path = fr.lproj/InfoPlist.strings; sourceTree = "<group>"; };
		7D23669221250D190028B67D /* fr */ = {isa = PBXFileReference; lastKnownFileType = text.plist.strings; name = fr; path = fr.lproj/InfoPlist.strings; sourceTree = "<group>"; };
		7D23669321250D190028B67D /* fr */ = {isa = PBXFileReference; lastKnownFileType = text.plist.strings; name = fr; path = fr.lproj/Localizable.strings; sourceTree = "<group>"; };
		7D23669421250D220028B67D /* de */ = {isa = PBXFileReference; lastKnownFileType = text.plist.strings; name = de; path = de.lproj/LaunchScreen.strings; sourceTree = "<group>"; };
		7D23669521250D220028B67D /* de */ = {isa = PBXFileReference; lastKnownFileType = text.plist.strings; name = de; path = de.lproj/Main.strings; sourceTree = "<group>"; };
		7D23669621250D230028B67D /* de */ = {isa = PBXFileReference; lastKnownFileType = text.plist.strings; name = de; path = de.lproj/MainInterface.strings; sourceTree = "<group>"; };
		7D23669721250D230028B67D /* de */ = {isa = PBXFileReference; lastKnownFileType = text.plist.strings; name = de; path = de.lproj/Interface.strings; sourceTree = "<group>"; };
		7D23669821250D230028B67D /* de */ = {isa = PBXFileReference; lastKnownFileType = text.plist.strings; name = de; path = de.lproj/Localizable.strings; sourceTree = "<group>"; };
		7D23669921250D230028B67D /* de */ = {isa = PBXFileReference; lastKnownFileType = text.plist.strings; name = de; path = de.lproj/InfoPlist.strings; sourceTree = "<group>"; };
		7D23669A21250D230028B67D /* de */ = {isa = PBXFileReference; lastKnownFileType = text.plist.strings; name = de; path = de.lproj/InfoPlist.strings; sourceTree = "<group>"; };
		7D23669B21250D230028B67D /* de */ = {isa = PBXFileReference; lastKnownFileType = text.plist.strings; name = de; path = de.lproj/Localizable.strings; sourceTree = "<group>"; };
		7D23669C21250D230028B67D /* de */ = {isa = PBXFileReference; lastKnownFileType = text.plist.strings; name = de; path = de.lproj/Localizable.strings; sourceTree = "<group>"; };
		7D23669D21250D230028B67D /* de */ = {isa = PBXFileReference; lastKnownFileType = text.plist.strings; name = de; path = de.lproj/InfoPlist.strings; sourceTree = "<group>"; };
		7D23669E21250D230028B67D /* de */ = {isa = PBXFileReference; lastKnownFileType = text.plist.strings; name = de; path = de.lproj/InfoPlist.strings; sourceTree = "<group>"; };
		7D23669F21250D240028B67D /* de */ = {isa = PBXFileReference; lastKnownFileType = text.plist.strings; name = de; path = de.lproj/Localizable.strings; sourceTree = "<group>"; };
		7D2366A021250D240028B67D /* de */ = {isa = PBXFileReference; lastKnownFileType = text.plist.strings; name = de; path = de.lproj/ckcomplication.strings; sourceTree = "<group>"; };
		7D2366A121250D240028B67D /* de */ = {isa = PBXFileReference; lastKnownFileType = text.plist.strings; name = de; path = de.lproj/InfoPlist.strings; sourceTree = "<group>"; };
		7D2366A221250D240028B67D /* de */ = {isa = PBXFileReference; lastKnownFileType = text.plist.strings; name = de; path = de.lproj/InfoPlist.strings; sourceTree = "<group>"; };
		7D2366A321250D240028B67D /* de */ = {isa = PBXFileReference; lastKnownFileType = text.plist.strings; name = de; path = de.lproj/Localizable.strings; sourceTree = "<group>"; };
		7D2366A421250D2C0028B67D /* zh-Hans */ = {isa = PBXFileReference; lastKnownFileType = text.plist.strings; name = "zh-Hans"; path = "zh-Hans.lproj/LaunchScreen.strings"; sourceTree = "<group>"; };
		7D2366A521250D2C0028B67D /* zh-Hans */ = {isa = PBXFileReference; lastKnownFileType = text.plist.strings; name = "zh-Hans"; path = "zh-Hans.lproj/Main.strings"; sourceTree = "<group>"; };
		7D2366A621250D2C0028B67D /* zh-Hans */ = {isa = PBXFileReference; lastKnownFileType = text.plist.strings; name = "zh-Hans"; path = "zh-Hans.lproj/MainInterface.strings"; sourceTree = "<group>"; };
		7D2366A721250D2C0028B67D /* zh-Hans */ = {isa = PBXFileReference; lastKnownFileType = text.plist.strings; name = "zh-Hans"; path = "zh-Hans.lproj/Interface.strings"; sourceTree = "<group>"; };
		7D2366A821250D2C0028B67D /* zh-Hans */ = {isa = PBXFileReference; lastKnownFileType = text.plist.strings; name = "zh-Hans"; path = "zh-Hans.lproj/Localizable.strings"; sourceTree = "<group>"; };
		7D2366A921250D2C0028B67D /* zh-Hans */ = {isa = PBXFileReference; lastKnownFileType = text.plist.strings; name = "zh-Hans"; path = "zh-Hans.lproj/InfoPlist.strings"; sourceTree = "<group>"; };
		7D2366AA21250D2C0028B67D /* zh-Hans */ = {isa = PBXFileReference; lastKnownFileType = text.plist.strings; name = "zh-Hans"; path = "zh-Hans.lproj/InfoPlist.strings"; sourceTree = "<group>"; };
		7D2366AB21250D2D0028B67D /* zh-Hans */ = {isa = PBXFileReference; lastKnownFileType = text.plist.strings; name = "zh-Hans"; path = "zh-Hans.lproj/Localizable.strings"; sourceTree = "<group>"; };
		7D2366AC21250D2D0028B67D /* zh-Hans */ = {isa = PBXFileReference; lastKnownFileType = text.plist.strings; name = "zh-Hans"; path = "zh-Hans.lproj/Localizable.strings"; sourceTree = "<group>"; };
		7D2366AD21250D2D0028B67D /* zh-Hans */ = {isa = PBXFileReference; lastKnownFileType = text.plist.strings; name = "zh-Hans"; path = "zh-Hans.lproj/InfoPlist.strings"; sourceTree = "<group>"; };
		7D2366AE21250D2D0028B67D /* zh-Hans */ = {isa = PBXFileReference; lastKnownFileType = text.plist.strings; name = "zh-Hans"; path = "zh-Hans.lproj/InfoPlist.strings"; sourceTree = "<group>"; };
		7D2366AF21250D2D0028B67D /* zh-Hans */ = {isa = PBXFileReference; lastKnownFileType = text.plist.strings; name = "zh-Hans"; path = "zh-Hans.lproj/Localizable.strings"; sourceTree = "<group>"; };
		7D2366B021250D2D0028B67D /* zh-Hans */ = {isa = PBXFileReference; lastKnownFileType = text.plist.strings; name = "zh-Hans"; path = "zh-Hans.lproj/ckcomplication.strings"; sourceTree = "<group>"; };
		7D2366B121250D2D0028B67D /* zh-Hans */ = {isa = PBXFileReference; lastKnownFileType = text.plist.strings; name = "zh-Hans"; path = "zh-Hans.lproj/InfoPlist.strings"; sourceTree = "<group>"; };
		7D2366B221250D2D0028B67D /* zh-Hans */ = {isa = PBXFileReference; lastKnownFileType = text.plist.strings; name = "zh-Hans"; path = "zh-Hans.lproj/InfoPlist.strings"; sourceTree = "<group>"; };
		7D2366B321250D2D0028B67D /* zh-Hans */ = {isa = PBXFileReference; lastKnownFileType = text.plist.strings; name = "zh-Hans"; path = "zh-Hans.lproj/Localizable.strings"; sourceTree = "<group>"; };
		7D2366B421250D350028B67D /* it */ = {isa = PBXFileReference; lastKnownFileType = text.plist.strings; name = it; path = it.lproj/Interface.strings; sourceTree = "<group>"; };
		7D2366B521250D360028B67D /* it */ = {isa = PBXFileReference; lastKnownFileType = text.plist.strings; name = it; path = it.lproj/InfoPlist.strings; sourceTree = "<group>"; };
		7D2366B621250D360028B67D /* it */ = {isa = PBXFileReference; lastKnownFileType = text.plist.strings; name = it; path = it.lproj/LaunchScreen.strings; sourceTree = "<group>"; };
		7D2366B721250D360028B67D /* it */ = {isa = PBXFileReference; lastKnownFileType = text.plist.strings; name = it; path = it.lproj/Main.strings; sourceTree = "<group>"; };
		7D2366B821250D360028B67D /* it */ = {isa = PBXFileReference; lastKnownFileType = text.plist.strings; name = it; path = it.lproj/MainInterface.strings; sourceTree = "<group>"; };
		7D2366B921250D360028B67D /* it */ = {isa = PBXFileReference; lastKnownFileType = text.plist.strings; name = it; path = it.lproj/Localizable.strings; sourceTree = "<group>"; };
		7D2366BA21250D360028B67D /* it */ = {isa = PBXFileReference; lastKnownFileType = text.plist.strings; name = it; path = it.lproj/InfoPlist.strings; sourceTree = "<group>"; };
		7D2366BB21250D360028B67D /* it */ = {isa = PBXFileReference; lastKnownFileType = text.plist.strings; name = it; path = it.lproj/InfoPlist.strings; sourceTree = "<group>"; };
		7D2366BC21250D360028B67D /* it */ = {isa = PBXFileReference; lastKnownFileType = text.plist.strings; name = it; path = it.lproj/Localizable.strings; sourceTree = "<group>"; };
		7D2366BD21250D360028B67D /* it */ = {isa = PBXFileReference; lastKnownFileType = text.plist.strings; name = it; path = it.lproj/Localizable.strings; sourceTree = "<group>"; };
		7D2366BE21250D360028B67D /* it */ = {isa = PBXFileReference; lastKnownFileType = text.plist.strings; name = it; path = it.lproj/InfoPlist.strings; sourceTree = "<group>"; };
		7D2366BF21250D370028B67D /* it */ = {isa = PBXFileReference; lastKnownFileType = text.plist.strings; name = it; path = it.lproj/Localizable.strings; sourceTree = "<group>"; };
		7D2366C021250D370028B67D /* it */ = {isa = PBXFileReference; lastKnownFileType = text.plist.strings; name = it; path = it.lproj/ckcomplication.strings; sourceTree = "<group>"; };
		7D2366C121250D370028B67D /* it */ = {isa = PBXFileReference; lastKnownFileType = text.plist.strings; name = it; path = it.lproj/InfoPlist.strings; sourceTree = "<group>"; };
		7D2366C221250D370028B67D /* it */ = {isa = PBXFileReference; lastKnownFileType = text.plist.strings; name = it; path = it.lproj/InfoPlist.strings; sourceTree = "<group>"; };
		7D2366C321250D370028B67D /* it */ = {isa = PBXFileReference; lastKnownFileType = text.plist.strings; name = it; path = it.lproj/Localizable.strings; sourceTree = "<group>"; };
		7D2366C421250D3F0028B67D /* nl */ = {isa = PBXFileReference; lastKnownFileType = text.plist.strings; name = nl; path = nl.lproj/LaunchScreen.strings; sourceTree = "<group>"; };
		7D2366C521250D3F0028B67D /* nl */ = {isa = PBXFileReference; lastKnownFileType = text.plist.strings; name = nl; path = nl.lproj/Main.strings; sourceTree = "<group>"; };
		7D2366C621250D3F0028B67D /* nl */ = {isa = PBXFileReference; lastKnownFileType = text.plist.strings; name = nl; path = nl.lproj/MainInterface.strings; sourceTree = "<group>"; };
		7D2366C721250D3F0028B67D /* nl */ = {isa = PBXFileReference; lastKnownFileType = text.plist.strings; name = nl; path = nl.lproj/Interface.strings; sourceTree = "<group>"; };
		7D2366C821250D400028B67D /* nl */ = {isa = PBXFileReference; lastKnownFileType = text.plist.strings; name = nl; path = nl.lproj/Localizable.strings; sourceTree = "<group>"; };
		7D2366C921250D400028B67D /* nl */ = {isa = PBXFileReference; lastKnownFileType = text.plist.strings; name = nl; path = nl.lproj/InfoPlist.strings; sourceTree = "<group>"; };
		7D2366CA21250D400028B67D /* nl */ = {isa = PBXFileReference; lastKnownFileType = text.plist.strings; name = nl; path = nl.lproj/InfoPlist.strings; sourceTree = "<group>"; };
		7D2366CB21250D400028B67D /* nl */ = {isa = PBXFileReference; lastKnownFileType = text.plist.strings; name = nl; path = nl.lproj/Localizable.strings; sourceTree = "<group>"; };
		7D2366CC21250D400028B67D /* nl */ = {isa = PBXFileReference; lastKnownFileType = text.plist.strings; name = nl; path = nl.lproj/Localizable.strings; sourceTree = "<group>"; };
		7D2366CD21250D400028B67D /* nl */ = {isa = PBXFileReference; lastKnownFileType = text.plist.strings; name = nl; path = nl.lproj/InfoPlist.strings; sourceTree = "<group>"; };
		7D2366CE21250D400028B67D /* nl */ = {isa = PBXFileReference; lastKnownFileType = text.plist.strings; name = nl; path = nl.lproj/InfoPlist.strings; sourceTree = "<group>"; };
		7D2366CF21250D400028B67D /* nl */ = {isa = PBXFileReference; lastKnownFileType = text.plist.strings; name = nl; path = nl.lproj/Localizable.strings; sourceTree = "<group>"; };
		7D2366D021250D400028B67D /* nl */ = {isa = PBXFileReference; lastKnownFileType = text.plist.strings; name = nl; path = nl.lproj/ckcomplication.strings; sourceTree = "<group>"; };
		7D2366D121250D410028B67D /* nl */ = {isa = PBXFileReference; lastKnownFileType = text.plist.strings; name = nl; path = nl.lproj/InfoPlist.strings; sourceTree = "<group>"; };
		7D2366D221250D410028B67D /* nl */ = {isa = PBXFileReference; lastKnownFileType = text.plist.strings; name = nl; path = nl.lproj/InfoPlist.strings; sourceTree = "<group>"; };
		7D2366D321250D410028B67D /* nl */ = {isa = PBXFileReference; lastKnownFileType = text.plist.strings; name = nl; path = nl.lproj/Localizable.strings; sourceTree = "<group>"; };
		7D2366D421250D4A0028B67D /* nb */ = {isa = PBXFileReference; lastKnownFileType = text.plist.strings; name = nb; path = nb.lproj/LaunchScreen.strings; sourceTree = "<group>"; };
		7D2366D521250D4A0028B67D /* nb */ = {isa = PBXFileReference; lastKnownFileType = text.plist.strings; name = nb; path = nb.lproj/Main.strings; sourceTree = "<group>"; };
		7D2366D621250D4A0028B67D /* nb */ = {isa = PBXFileReference; lastKnownFileType = text.plist.strings; name = nb; path = nb.lproj/MainInterface.strings; sourceTree = "<group>"; };
		7D2366D721250D4A0028B67D /* nb */ = {isa = PBXFileReference; lastKnownFileType = text.plist.strings; name = nb; path = nb.lproj/Interface.strings; sourceTree = "<group>"; };
		7D2366D821250D4A0028B67D /* nb */ = {isa = PBXFileReference; lastKnownFileType = text.plist.strings; name = nb; path = nb.lproj/Localizable.strings; sourceTree = "<group>"; };
		7D2366D921250D4A0028B67D /* nb */ = {isa = PBXFileReference; lastKnownFileType = text.plist.strings; name = nb; path = nb.lproj/InfoPlist.strings; sourceTree = "<group>"; };
		7D2366DA21250D4A0028B67D /* nb */ = {isa = PBXFileReference; lastKnownFileType = text.plist.strings; name = nb; path = nb.lproj/InfoPlist.strings; sourceTree = "<group>"; };
		7D2366DB21250D4A0028B67D /* nb */ = {isa = PBXFileReference; lastKnownFileType = text.plist.strings; name = nb; path = nb.lproj/Localizable.strings; sourceTree = "<group>"; };
		7D2366DC21250D4B0028B67D /* nb */ = {isa = PBXFileReference; lastKnownFileType = text.plist.strings; name = nb; path = nb.lproj/Localizable.strings; sourceTree = "<group>"; };
		7D2366DD21250D4B0028B67D /* nb */ = {isa = PBXFileReference; lastKnownFileType = text.plist.strings; name = nb; path = nb.lproj/InfoPlist.strings; sourceTree = "<group>"; };
		7D2366DE21250D4B0028B67D /* nb */ = {isa = PBXFileReference; lastKnownFileType = text.plist.strings; name = nb; path = nb.lproj/InfoPlist.strings; sourceTree = "<group>"; };
		7D2366DF21250D4B0028B67D /* nb */ = {isa = PBXFileReference; lastKnownFileType = text.plist.strings; name = nb; path = nb.lproj/Localizable.strings; sourceTree = "<group>"; };
		7D2366E021250D4B0028B67D /* nb */ = {isa = PBXFileReference; lastKnownFileType = text.plist.strings; name = nb; path = nb.lproj/ckcomplication.strings; sourceTree = "<group>"; };
		7D2366E121250D4B0028B67D /* nb */ = {isa = PBXFileReference; lastKnownFileType = text.plist.strings; name = nb; path = nb.lproj/InfoPlist.strings; sourceTree = "<group>"; };
		7D2366E221250D4B0028B67D /* nb */ = {isa = PBXFileReference; lastKnownFileType = text.plist.strings; name = nb; path = nb.lproj/InfoPlist.strings; sourceTree = "<group>"; };
		7D2366E321250D4B0028B67D /* nb */ = {isa = PBXFileReference; lastKnownFileType = text.plist.strings; name = nb; path = nb.lproj/Localizable.strings; sourceTree = "<group>"; };
		7D2366E521250E0A0028B67D /* es */ = {isa = PBXFileReference; lastKnownFileType = text.plist.strings; name = es; path = es.lproj/InfoPlist.strings; sourceTree = "<group>"; };
		7D2366E721250E7B0028B67D /* de */ = {isa = PBXFileReference; lastKnownFileType = text.plist.strings; name = de; path = de.lproj/InfoPlist.strings; sourceTree = "<group>"; };
		7D2366E921250E8F0028B67D /* fr */ = {isa = PBXFileReference; lastKnownFileType = text.plist.strings; name = fr; path = fr.lproj/InfoPlist.strings; sourceTree = "<group>"; };
		7D2366EA21250EA40028B67D /* it */ = {isa = PBXFileReference; lastKnownFileType = text.plist.strings; name = it; path = it.lproj/InfoPlist.strings; sourceTree = "<group>"; };
		7D2366EB21250EB80028B67D /* nb */ = {isa = PBXFileReference; lastKnownFileType = text.plist.strings; name = nb; path = nb.lproj/InfoPlist.strings; sourceTree = "<group>"; };
		7D2366EC21250ECE0028B67D /* zh-Hans */ = {isa = PBXFileReference; lastKnownFileType = text.plist.strings; name = "zh-Hans"; path = "zh-Hans.lproj/InfoPlist.strings"; sourceTree = "<group>"; };
		7D2366ED21250F010028B67D /* ru */ = {isa = PBXFileReference; lastKnownFileType = text.plist.strings; name = ru; path = ru.lproj/InfoPlist.strings; sourceTree = "<group>"; };
		7D2366EE21250F170028B67D /* nl */ = {isa = PBXFileReference; lastKnownFileType = text.plist.strings; name = nl; path = nl.lproj/InfoPlist.strings; sourceTree = "<group>"; };
		7D68AAA91FE2DB0A00522C49 /* ru */ = {isa = PBXFileReference; lastKnownFileType = text.plist.strings; name = ru; path = ru.lproj/LaunchScreen.strings; sourceTree = "<group>"; };
		7D68AAAA1FE2DB0A00522C49 /* ru */ = {isa = PBXFileReference; lastKnownFileType = text.plist.strings; name = ru; path = ru.lproj/Main.strings; sourceTree = "<group>"; };
		7D68AAAB1FE2DB0A00522C49 /* ru */ = {isa = PBXFileReference; lastKnownFileType = text.plist.strings; name = ru; path = ru.lproj/MainInterface.strings; sourceTree = "<group>"; };
		7D68AAAC1FE2DB0A00522C49 /* ru */ = {isa = PBXFileReference; lastKnownFileType = text.plist.strings; name = ru; path = ru.lproj/Interface.strings; sourceTree = "<group>"; };
		7D68AAAD1FE2E8D400522C49 /* ru */ = {isa = PBXFileReference; lastKnownFileType = text.plist.strings; name = ru; path = ru.lproj/Localizable.strings; sourceTree = "<group>"; };
		7D68AAAE1FE2E8D400522C49 /* ru */ = {isa = PBXFileReference; lastKnownFileType = text.plist.strings; name = ru; path = ru.lproj/InfoPlist.strings; sourceTree = "<group>"; };
		7D68AAAF1FE2E8D500522C49 /* ru */ = {isa = PBXFileReference; lastKnownFileType = text.plist.strings; name = ru; path = ru.lproj/InfoPlist.strings; sourceTree = "<group>"; };
		7D68AAB01FE2E8D500522C49 /* ru */ = {isa = PBXFileReference; lastKnownFileType = text.plist.strings; name = ru; path = ru.lproj/ckcomplication.strings; sourceTree = "<group>"; };
		7D68AAB11FE2E8D500522C49 /* ru */ = {isa = PBXFileReference; lastKnownFileType = text.plist.strings; name = ru; path = ru.lproj/InfoPlist.strings; sourceTree = "<group>"; };
		7D68AAB21FE2E8D500522C49 /* ru */ = {isa = PBXFileReference; lastKnownFileType = text.plist.strings; name = ru; path = ru.lproj/InfoPlist.strings; sourceTree = "<group>"; };
		7D68AAB31FE2E8D500522C49 /* ru */ = {isa = PBXFileReference; lastKnownFileType = text.plist.strings; name = ru; path = ru.lproj/Localizable.strings; sourceTree = "<group>"; };
		7D68AAB41FE2E8D600522C49 /* ru */ = {isa = PBXFileReference; lastKnownFileType = text.plist.strings; name = ru; path = ru.lproj/InfoPlist.strings; sourceTree = "<group>"; };
		7D68AAB51FE2E8D600522C49 /* ru */ = {isa = PBXFileReference; lastKnownFileType = text.plist.strings; name = ru; path = ru.lproj/InfoPlist.strings; sourceTree = "<group>"; };
		7D68AAB61FE2E8D600522C49 /* ru */ = {isa = PBXFileReference; lastKnownFileType = text.plist.strings; name = ru; path = ru.lproj/Localizable.strings; sourceTree = "<group>"; };
		7D68AAB71FE2E8D600522C49 /* ru */ = {isa = PBXFileReference; lastKnownFileType = text.plist.strings; name = ru; path = ru.lproj/Localizable.strings; sourceTree = "<group>"; };
		7D68AAB81FE2E8D700522C49 /* ru */ = {isa = PBXFileReference; lastKnownFileType = text.plist.strings; name = ru; path = ru.lproj/Localizable.strings; sourceTree = "<group>"; };
		7D7076361FE06EDE004AC8EA /* es */ = {isa = PBXFileReference; lastKnownFileType = text.plist.strings; name = es; path = es.lproj/Localizable.strings; sourceTree = "<group>"; };
		7D70763B1FE06EDF004AC8EA /* es */ = {isa = PBXFileReference; lastKnownFileType = text.plist.strings; name = es; path = es.lproj/InfoPlist.strings; sourceTree = "<group>"; };
		7D7076401FE06EDF004AC8EA /* es */ = {isa = PBXFileReference; lastKnownFileType = text.plist.strings; name = es; path = es.lproj/ckcomplication.strings; sourceTree = "<group>"; };
		7D7076421FE06EE0004AC8EA /* es */ = {isa = PBXFileReference; lastKnownFileType = text.plist.strings; name = es; path = es.lproj/InfoPlist.strings; sourceTree = "<group>"; };
		7D7076461FE06EE0004AC8EA /* es */ = {isa = PBXFileReference; lastKnownFileType = text.plist.strings; name = es; path = es.lproj/InfoPlist.strings; sourceTree = "<group>"; };
		7D70764B1FE06EE1004AC8EA /* es */ = {isa = PBXFileReference; lastKnownFileType = text.plist.strings; name = es; path = es.lproj/Localizable.strings; sourceTree = "<group>"; };
		7D7076501FE06EE1004AC8EA /* es */ = {isa = PBXFileReference; lastKnownFileType = text.plist.strings; name = es; path = es.lproj/InfoPlist.strings; sourceTree = "<group>"; };
		7D7076551FE06EE2004AC8EA /* es */ = {isa = PBXFileReference; lastKnownFileType = text.plist.strings; name = es; path = es.lproj/InfoPlist.strings; sourceTree = "<group>"; };
		7D70765A1FE06EE2004AC8EA /* es */ = {isa = PBXFileReference; lastKnownFileType = text.plist.strings; name = es; path = es.lproj/Localizable.strings; sourceTree = "<group>"; };
		7D70765F1FE06EE3004AC8EA /* es */ = {isa = PBXFileReference; lastKnownFileType = text.plist.strings; name = es; path = es.lproj/Localizable.strings; sourceTree = "<group>"; };
		7D7076641FE06EE4004AC8EA /* es */ = {isa = PBXFileReference; lastKnownFileType = text.plist.strings; name = es; path = es.lproj/Localizable.strings; sourceTree = "<group>"; };
		7D7076691FE0702F004AC8EA /* es */ = {isa = PBXFileReference; lastKnownFileType = text.plist.strings; name = es; path = es.lproj/InfoPlist.strings; sourceTree = "<group>"; };
		7DD382761F8DBFC60071272B /* es */ = {isa = PBXFileReference; lastKnownFileType = text.plist.strings; name = es; path = es.lproj/LaunchScreen.strings; sourceTree = "<group>"; };
		7DD382771F8DBFC60071272B /* es */ = {isa = PBXFileReference; lastKnownFileType = text.plist.strings; name = es; path = es.lproj/Main.strings; sourceTree = "<group>"; };
		7DD382781F8DBFC60071272B /* es */ = {isa = PBXFileReference; lastKnownFileType = text.plist.strings; name = es; path = es.lproj/MainInterface.strings; sourceTree = "<group>"; };
		7DD382791F8DBFC60071272B /* es */ = {isa = PBXFileReference; lastKnownFileType = text.plist.strings; name = es; path = es.lproj/Interface.strings; sourceTree = "<group>"; };
		892A5D29222EF60A008961AB /* MockKit.framework */ = {isa = PBXFileReference; explicitFileType = wrapper.framework; name = MockKit.framework; path = Carthage/Build/iOS/MockKit.framework; sourceTree = SOURCE_ROOT; };
		892A5D2B222EF60A008961AB /* MockKitUI.framework */ = {isa = PBXFileReference; explicitFileType = wrapper.framework; name = MockKitUI.framework; path = Carthage/Build/iOS/MockKitUI.framework; sourceTree = SOURCE_ROOT; };
		892A5D58222F0A27008961AB /* Debug.swift */ = {isa = PBXFileReference; lastKnownFileType = sourcecode.swift; path = Debug.swift; sourceTree = "<group>"; };
		892A5D5A222F0D7C008961AB /* LoopTestingKit.framework */ = {isa = PBXFileReference; explicitFileType = wrapper.framework; name = LoopTestingKit.framework; path = Carthage/Build/iOS/LoopTestingKit.framework; sourceTree = SOURCE_ROOT; };
		892A5D682230C41D008961AB /* RangeReplaceableCollection.swift */ = {isa = PBXFileReference; lastKnownFileType = sourcecode.swift; path = RangeReplaceableCollection.swift; sourceTree = "<group>"; };
		892FB4CC22040104005293EC /* OverridePresetRow.swift */ = {isa = PBXFileReference; lastKnownFileType = sourcecode.swift; path = OverridePresetRow.swift; sourceTree = "<group>"; };
		892FB4CE220402C0005293EC /* OverrideSelectionController.swift */ = {isa = PBXFileReference; lastKnownFileType = sourcecode.swift; path = OverrideSelectionController.swift; sourceTree = "<group>"; };
		894F71E11FFEC4D8007D365C /* DefaultAssets.xcassets */ = {isa = PBXFileReference; lastKnownFileType = folder.assetcatalog; path = DefaultAssets.xcassets; sourceTree = "<group>"; };
		895FE0942201234000FCF18A /* OverrideSelectionViewController.swift */ = {isa = PBXFileReference; fileEncoding = 4; lastKnownFileType = sourcecode.swift; path = OverrideSelectionViewController.swift; sourceTree = "<group>"; };
		898ECA5E218ABD17001E9D35 /* GlucoseChartScaler.swift */ = {isa = PBXFileReference; fileEncoding = 4; lastKnownFileType = sourcecode.swift; path = GlucoseChartScaler.swift; sourceTree = "<group>"; };
		898ECA5F218ABD17001E9D35 /* GlucoseChartData.swift */ = {isa = PBXFileReference; fileEncoding = 4; lastKnownFileType = sourcecode.swift; path = GlucoseChartData.swift; sourceTree = "<group>"; };
		898ECA62218ABD21001E9D35 /* ComplicationChartManager.swift */ = {isa = PBXFileReference; fileEncoding = 4; lastKnownFileType = sourcecode.swift; path = ComplicationChartManager.swift; sourceTree = "<group>"; };
		898ECA64218ABD9A001E9D35 /* CGRect.swift */ = {isa = PBXFileReference; fileEncoding = 4; lastKnownFileType = sourcecode.swift; path = CGRect.swift; sourceTree = "<group>"; };
		898ECA66218ABDA8001E9D35 /* WatchApp Extension-Bridging-Header.h */ = {isa = PBXFileReference; lastKnownFileType = sourcecode.c.h; path = "WatchApp Extension-Bridging-Header.h"; sourceTree = "<group>"; };
		898ECA67218ABDA8001E9D35 /* CLKTextProvider+Compound.m */ = {isa = PBXFileReference; fileEncoding = 4; lastKnownFileType = sourcecode.c.objc; path = "CLKTextProvider+Compound.m"; sourceTree = "<group>"; };
		898ECA68218ABDA9001E9D35 /* CLKTextProvider+Compound.h */ = {isa = PBXFileReference; fileEncoding = 4; lastKnownFileType = sourcecode.c.h; path = "CLKTextProvider+Compound.h"; sourceTree = "<group>"; };
		89ADE13A226BFA0F0067222B /* TestingScenariosManager.swift */ = {isa = PBXFileReference; lastKnownFileType = sourcecode.swift; path = TestingScenariosManager.swift; sourceTree = "<group>"; };
		89CA2B2F226C0161004D9350 /* DirectoryObserver.swift */ = {isa = PBXFileReference; lastKnownFileType = sourcecode.swift; path = DirectoryObserver.swift; sourceTree = "<group>"; };
		89CA2B31226C18B8004D9350 /* TestingScenariosTableViewController.swift */ = {isa = PBXFileReference; lastKnownFileType = sourcecode.swift; path = TestingScenariosTableViewController.swift; sourceTree = "<group>"; };
		89CA2B3C226E6B13004D9350 /* LocalTestingScenariosManager.swift */ = {isa = PBXFileReference; lastKnownFileType = sourcecode.swift; path = LocalTestingScenariosManager.swift; sourceTree = "<group>"; };
		89E267FB2292456700A3F2AF /* FeatureFlags.swift */ = {isa = PBXFileReference; lastKnownFileType = sourcecode.swift; path = FeatureFlags.swift; sourceTree = "<group>"; };
		89E267FE229267DF00A3F2AF /* Optional.swift */ = {isa = PBXFileReference; lastKnownFileType = sourcecode.swift; path = Optional.swift; sourceTree = "<group>"; };
		9E38926622F4C97900AC2801 /* ParameterEstimation.swift */ = {isa = PBXFileReference; lastKnownFileType = sourcecode.swift; path = ParameterEstimation.swift; sourceTree = "<group>"; };
		C10428961D17BAD400DD539A /* NightscoutUploadKit.framework */ = {isa = PBXFileReference; explicitFileType = wrapper.framework; path = NightscoutUploadKit.framework; sourceTree = BUILT_PRODUCTS_DIR; };
		C10B28451EA9BA5E006EA1FC /* far_future_high_bg_forecast.json */ = {isa = PBXFileReference; fileEncoding = 4; lastKnownFileType = text.json; path = far_future_high_bg_forecast.json; sourceTree = "<group>"; };
		C125F31A22FE7CE200FD0545 /* copy-frameworks.sh */ = {isa = PBXFileReference; fileEncoding = 4; lastKnownFileType = text.script.sh; path = "copy-frameworks.sh"; sourceTree = "<group>"; };
		C12CB9AC23106A3C00F84978 /* it */ = {isa = PBXFileReference; lastKnownFileType = text.plist.strings; name = it; path = it.lproj/Intents.strings; sourceTree = "<group>"; };
		C12CB9AE23106A5C00F84978 /* fr */ = {isa = PBXFileReference; lastKnownFileType = text.plist.strings; name = fr; path = fr.lproj/Intents.strings; sourceTree = "<group>"; };
		C12CB9B023106A5F00F84978 /* de */ = {isa = PBXFileReference; lastKnownFileType = text.plist.strings; name = de; path = de.lproj/Intents.strings; sourceTree = "<group>"; };
		C12CB9B223106A6000F84978 /* zh-Hans */ = {isa = PBXFileReference; lastKnownFileType = text.plist.strings; name = "zh-Hans"; path = "zh-Hans.lproj/Intents.strings"; sourceTree = "<group>"; };
		C12CB9B423106A6100F84978 /* nl */ = {isa = PBXFileReference; lastKnownFileType = text.plist.strings; name = nl; path = nl.lproj/Intents.strings; sourceTree = "<group>"; };
		C12CB9B623106A6200F84978 /* nb */ = {isa = PBXFileReference; lastKnownFileType = text.plist.strings; name = nb; path = nb.lproj/Intents.strings; sourceTree = "<group>"; };
		C12CB9B823106A6300F84978 /* pl */ = {isa = PBXFileReference; lastKnownFileType = text.plist.strings; name = pl; path = pl.lproj/Intents.strings; sourceTree = "<group>"; };
		C12F21A61DFA79CB00748193 /* recommend_temp_basal_very_low_end_in_range.json */ = {isa = PBXFileReference; fileEncoding = 4; lastKnownFileType = text.json; path = recommend_temp_basal_very_low_end_in_range.json; sourceTree = "<group>"; };
		C15713811DAC6983005BC4D2 /* MealBolusNightscoutTreatment.swift */ = {isa = PBXFileReference; fileEncoding = 4; lastKnownFileType = sourcecode.swift; path = MealBolusNightscoutTreatment.swift; sourceTree = "<group>"; };
		C16DA84122E8E112008624C2 /* LoopPlugins.swift */ = {isa = PBXFileReference; lastKnownFileType = sourcecode.swift; path = LoopPlugins.swift; sourceTree = "<group>"; };
		C17824991E1999FA00D9D25C /* CaseCountable.swift */ = {isa = PBXFileReference; fileEncoding = 4; lastKnownFileType = sourcecode.swift; path = CaseCountable.swift; sourceTree = "<group>"; };
		C178249F1E19CF9800D9D25C /* GlucoseThresholdTableViewController.swift */ = {isa = PBXFileReference; fileEncoding = 4; lastKnownFileType = sourcecode.swift; path = GlucoseThresholdTableViewController.swift; sourceTree = "<group>"; };
		C17824A21E19EAB600D9D25C /* recommend_temp_basal_start_very_low_end_high.json */ = {isa = PBXFileReference; fileEncoding = 4; lastKnownFileType = text.json; path = recommend_temp_basal_start_very_low_end_high.json; sourceTree = "<group>"; };
		C17824A41E1AD4D100D9D25C /* BolusRecommendation.swift */ = {isa = PBXFileReference; fileEncoding = 4; lastKnownFileType = sourcecode.swift; path = BolusRecommendation.swift; sourceTree = "<group>"; };
		C1814B85225E507C008D2D8E /* Sequence.swift */ = {isa = PBXFileReference; lastKnownFileType = sourcecode.swift; path = Sequence.swift; sourceTree = "<group>"; };
		C18A491222FCC22800FDA733 /* build-derived-assets.sh */ = {isa = PBXFileReference; fileEncoding = 4; lastKnownFileType = text.script.sh; path = "build-derived-assets.sh"; sourceTree = "<group>"; };
		C18A491322FCC22900FDA733 /* make_scenario.py */ = {isa = PBXFileReference; fileEncoding = 4; lastKnownFileType = text.script.python; path = make_scenario.py; sourceTree = "<group>"; };
		C18A491422FCC22900FDA733 /* build-derived-watch-assets.sh */ = {isa = PBXFileReference; fileEncoding = 4; lastKnownFileType = text.script.sh; path = "build-derived-watch-assets.sh"; sourceTree = "<group>"; };
		C18A491522FCC22900FDA733 /* copy-plugins.sh */ = {isa = PBXFileReference; fileEncoding = 4; lastKnownFileType = text.script.sh; path = "copy-plugins.sh"; sourceTree = "<group>"; };
		C18C8C501D5A351900E043FB /* NightscoutDataManager.swift */ = {isa = PBXFileReference; fileEncoding = 4; lastKnownFileType = sourcecode.swift; path = NightscoutDataManager.swift; sourceTree = "<group>"; };
		C1C6591B1E1B1FDA0025CC58 /* recommend_temp_basal_dropping_then_rising.json */ = {isa = PBXFileReference; fileEncoding = 4; lastKnownFileType = text.json; path = recommend_temp_basal_dropping_then_rising.json; sourceTree = "<group>"; };
		C1D1405822FB69CC00DA6242 /* DerivedAssets.xcassets */ = {isa = PBXFileReference; lastKnownFileType = folder.assetcatalog; path = DerivedAssets.xcassets; sourceTree = BUILT_PRODUCTS_DIR; };
		C1D1405E22FB7ADF00DA6242 /* DerivedWatchAssets.xcassets */ = {isa = PBXFileReference; lastKnownFileType = folder.assetcatalog; path = DerivedWatchAssets.xcassets; sourceTree = BUILT_PRODUCTS_DIR; };
		C1D289B422F90A52003FFBD9 /* BasalDeliveryState.swift */ = {isa = PBXFileReference; lastKnownFileType = sourcecode.swift; path = BasalDeliveryState.swift; sourceTree = "<group>"; };
		C1E2773D224177C000354103 /* ClockKit.framework */ = {isa = PBXFileReference; lastKnownFileType = wrapper.framework; name = ClockKit.framework; path = Platforms/WatchOS.platform/Developer/SDKs/WatchOS.sdk/System/Library/Frameworks/ClockKit.framework; sourceTree = DEVELOPER_DIR; };
		C1E2774722433D7A00354103 /* MKRingProgressView.framework */ = {isa = PBXFileReference; explicitFileType = wrapper.framework; path = MKRingProgressView.framework; sourceTree = BUILT_PRODUCTS_DIR; };
		C1F8B1D122375E4200DD66CF /* BolusProgressTableViewCell.swift */ = {isa = PBXFileReference; lastKnownFileType = sourcecode.swift; path = BolusProgressTableViewCell.swift; sourceTree = "<group>"; };
		C1F8B1DB223862D500DD66CF /* BolusProgressTableViewCell.xib */ = {isa = PBXFileReference; lastKnownFileType = file.xib; path = BolusProgressTableViewCell.xib; sourceTree = "<group>"; };
		C1FB428B217806A300FAB378 /* StateColorPalette.swift */ = {isa = PBXFileReference; fileEncoding = 4; lastKnownFileType = sourcecode.swift; path = StateColorPalette.swift; sourceTree = "<group>"; };
		C1FB428E217921D600FAB378 /* PumpManagerUI.swift */ = {isa = PBXFileReference; lastKnownFileType = sourcecode.swift; path = PumpManagerUI.swift; sourceTree = "<group>"; };
/* End PBXFileReference section */

/* Begin PBXFrameworksBuildPhase section */
		43105EF81BADC8F9009CD81E /* Frameworks */ = {
			isa = PBXFrameworksBuildPhase;
			buildActionMask = 2147483647;
			files = (
			);
			runOnlyForDeploymentPostprocessing = 0;
		};
		43776F891B8022E90074EA36 /* Frameworks */ = {
			isa = PBXFrameworksBuildPhase;
			buildActionMask = 2147483647;
			files = (
				434FB6461D68F1CD007B9C70 /* Amplitude.framework in Frameworks */,
				43A8EC6F210E622700A81379 /* CGMBLEKitUI.framework in Frameworks */,
				438A95A81D8B9B24009D12E1 /* CGMBLEKit.framework in Frameworks */,
				43C246A81D89990F0031F8D1 /* Crypto.framework in Frameworks */,
				4D3B40041D4A9E1A00BC6334 /* G4ShareSpy.framework in Frameworks */,
				43F5C2C91B929C09003EB13D /* HealthKit.framework in Frameworks */,
				43D9FFD621EAE05D00AF44BF /* LoopCore.framework in Frameworks */,
				43F78D4F1C914197002152D1 /* LoopKit.framework in Frameworks */,
				892A5D5B222F0D7C008961AB /* LoopTestingKit.framework in Frameworks */,
				4F7528941DFE1E9500C322D6 /* LoopUI.framework in Frameworks */,
				C1E2774822433D7A00354103 /* MKRingProgressView.framework in Frameworks */,
				892A5D2A222EF60A008961AB /* MockKit.framework in Frameworks */,
				892A5D2C222EF60A008961AB /* MockKitUI.framework in Frameworks */,
				C10428971D17BAD400DD539A /* NightscoutUploadKit.framework in Frameworks */,
				43B371881CE597D10013C5A6 /* ShareClient.framework in Frameworks */,
				4F08DE9B1E7BC4ED006741EA /* SwiftCharts.framework in Frameworks */,
				4379CFF021112CF700AADC79 /* ShareClientUI.framework in Frameworks */,
			);
			runOnlyForDeploymentPostprocessing = 0;
		};
		43A9437B1B926B7B0051FA24 /* Frameworks */ = {
			isa = PBXFrameworksBuildPhase;
			buildActionMask = 2147483647;
			files = (
				C1E2773E224177C000354103 /* ClockKit.framework in Frameworks */,
				4344628220A7A37F00C4BE6F /* CoreBluetooth.framework in Frameworks */,
				4344628520A7A3BE00C4BE6F /* LoopKit.framework in Frameworks */,
				4396BD50225159C0005AA4D3 /* HealthKit.framework in Frameworks */,
				4344628620A7A3BE00C4BE6F /* CGMBLEKit.framework in Frameworks */,
				43D9002F21EB234400AF44BF /* LoopCore.framework in Frameworks */,
			);
			runOnlyForDeploymentPostprocessing = 0;
		};
		43D9002321EB209400AF44BF /* Frameworks */ = {
			isa = PBXFrameworksBuildPhase;
			buildActionMask = 2147483647;
			files = (
				43D9002D21EB225D00AF44BF /* HealthKit.framework in Frameworks */,
				43D9002E21EB226F00AF44BF /* LoopKit.framework in Frameworks */,
			);
			runOnlyForDeploymentPostprocessing = 0;
		};
		43D9FF9F21EA9A0C00AF44BF /* Frameworks */ = {
			isa = PBXFrameworksBuildPhase;
			buildActionMask = 2147483647;
			files = (
				43D9FFDE21EAE3AE00AF44BF /* LoopCore.framework in Frameworks */,
				43D9FFBD21EA9CD700AF44BF /* SwiftCharts.framework in Frameworks */,
				43D9FFB421EA9AD800AF44BF /* LoopUI.framework in Frameworks */,
				43D9FFBB21EA9CC900AF44BF /* LoopKit.framework in Frameworks */,
				43D9FFB621EA9B2F00AF44BF /* HealthKit.framework in Frameworks */,
				43D9FFBC21EA9CCD00AF44BF /* LoopKitUI.framework in Frameworks */,
			);
			runOnlyForDeploymentPostprocessing = 0;
		};
		43D9FFCC21EAE05D00AF44BF /* Frameworks */ = {
			isa = PBXFrameworksBuildPhase;
			buildActionMask = 2147483647;
			files = (
				43D9FFFA21EAF35900AF44BF /* HealthKit.framework in Frameworks */,
				43D9FFF821EAF2EF00AF44BF /* LoopKit.framework in Frameworks */,
			);
			runOnlyForDeploymentPostprocessing = 0;
		};
		43E2D8CE1D20BF42004DA55F /* Frameworks */ = {
			isa = PBXFrameworksBuildPhase;
			buildActionMask = 2147483647;
			files = (
				4345E3FF21F051C6009E00E5 /* LoopCore.framework in Frameworks */,
				43E2D9191D222759004DA55F /* LoopKit.framework in Frameworks */,
			);
			runOnlyForDeploymentPostprocessing = 0;
		};
		43E2D9081D20C581004DA55F /* Frameworks */ = {
			isa = PBXFrameworksBuildPhase;
			buildActionMask = 2147483647;
			files = (
			);
			runOnlyForDeploymentPostprocessing = 0;
		};
		4F70C1D91DE8DCA7006380B7 /* Frameworks */ = {
			isa = PBXFrameworksBuildPhase;
			buildActionMask = 2147483647;
			files = (
				43D9000B21EB0BE000AF44BF /* LoopCore.framework in Frameworks */,
				43FCEEC022220D1F0013DD30 /* LoopKit.framework in Frameworks */,
				43FCEEBF22220CF30013DD30 /* LoopKitUI.framework in Frameworks */,
				4F7528951DFE1E9B00C322D6 /* LoopUI.framework in Frameworks */,
				437AFEE520352591008C4892 /* NotificationCenter.framework in Frameworks */,
				C1C0BE2A224C0FA000C03B4D /* SwiftCharts.framework in Frameworks */,
			);
			runOnlyForDeploymentPostprocessing = 0;
		};
		4F7528871DFE1DC600C322D6 /* Frameworks */ = {
			isa = PBXFrameworksBuildPhase;
			buildActionMask = 2147483647;
			files = (
				437AFEE8203689FE008C4892 /* LoopKit.framework in Frameworks */,
				4FB76FB01E8C3E8000B39636 /* SwiftCharts.framework in Frameworks */,
				43C05CBA21EBEAD8006FB252 /* LoopCore.framework in Frameworks */,
				43FCEEBE22220CE70013DD30 /* LoopKitUI.framework in Frameworks */,
			);
			runOnlyForDeploymentPostprocessing = 0;
		};
/* End PBXFrameworksBuildPhase section */

/* Begin PBXGroup section */
		4328E0121CFBE1B700E199AA /* Controllers */ = {
			isa = PBXGroup;
			children = (
				4328E0151CFBE1DA00E199AA /* ActionHUDController.swift */,
				4328E01D1CFBE25F00E199AA /* AddCarbsInterfaceController.swift */,
				4328E0161CFBE1DA00E199AA /* BolusInterfaceController.swift */,
				4345E40521F68E18009E00E5 /* CarbEntryListController.swift */,
				4FFEDFBE20E5CF22000BFC58 /* ChartHUDController.swift */,
				4F82654F20E69F9A0031A8F5 /* HUDInterfaceController.swift */,
				43511CED220FC61700566C63 /* HUDRowController.swift */,
				43A943891B926B7B0051FA24 /* NotificationController.swift */,
				4345E40321F68AD9009E00E5 /* TextRowController.swift */,
				892FB4CE220402C0005293EC /* OverrideSelectionController.swift */,
			);
			path = Controllers;
			sourceTree = "<group>";
		};
		4328E01F1CFBE2B100E199AA /* Extensions */ = {
			isa = PBXGroup;
			children = (
				4344629120A7C19800C4BE6F /* ButtonGroup.swift */,
				898ECA64218ABD9A001E9D35 /* CGRect.swift */,
				4328E0221CFBE2C500E199AA /* CLKComplicationTemplate.swift */,
				898ECA68218ABDA9001E9D35 /* CLKTextProvider+Compound.h */,
				898ECA67218ABDA8001E9D35 /* CLKTextProvider+Compound.m */,
				4F7E8AC420E2AB9600AEA65E /* Date.swift */,
				4F73F5FB20E2E7FA00E8D82C /* GlucoseStore.swift */,
				43785E952120E4010057DED1 /* INRelevantShortcutStore+Loop.swift */,
				4328E0231CFBE2C500E199AA /* NSUserDefaults+WatchApp.swift */,
				4328E0241CFBE2C500E199AA /* UIColor.swift */,
				4F2C15801E0495B200E160D4 /* WatchContext+WatchApp.swift */,
				43CB2B2A1D924D450079823D /* WCSession.swift */,
				4328E0251CFBE2C500E199AA /* WKAlertAction.swift */,
				4328E02E1CFBF81800E199AA /* WKInterfaceImage.swift */,
				898ECA66218ABDA8001E9D35 /* WatchApp Extension-Bridging-Header.h */,
			);
			path = Extensions;
			sourceTree = "<group>";
		};
		4345E3F621F03C2E009E00E5 /* Display */ = {
			isa = PBXGroup;
			children = (
				4345E3F721F03D2A009E00E5 /* DatesAndNumberCell.swift */,
				4345E3F921F0473B009E00E5 /* TextCell.swift */,
			);
			path = Display;
			sourceTree = "<group>";
		};
		43511CDD21FD80AD00566C63 /* RetrospectiveCorrection */ = {
			isa = PBXGroup;
			children = (
				43511CDF21FD80E400566C63 /* RetrospectiveCorrection.swift */,
				43511CE021FD80E400566C63 /* StandardRetrospectiveCorrection.swift */,
			);
			path = RetrospectiveCorrection;
			sourceTree = "<group>";
		};
		43757D131C06F26C00910CB9 /* Models */ = {
			isa = PBXGroup;
			children = (
				43511CDD21FD80AD00566C63 /* RetrospectiveCorrection */,
				43880F961D9D8052009061A8 /* ServiceAuthentication */,
				C17824A41E1AD4D100D9D25C /* BolusRecommendation.swift */,
				43C2FAE01EB656A500364AFF /* GlucoseEffectVelocity.swift */,
				436A0DA41D236A2A00104B24 /* LoopError.swift */,
				430B29942041F5CB00BA9F93 /* LoopSettings+Loop.swift */,
				4F526D601DF8D9A900A04910 /* NetBasal.swift */,
				438D42F81D7C88BC003244B0 /* PredictionInputEffect.swift */,
				43441A9B1EDB34810087958C /* StatusExtensionContext+LoopKit.swift */,
				4328E0311CFC068900E199AA /* WatchContext+LoopKit.swift */,
				9E38926622F4C97900AC2801 /* ParameterEstimation.swift */,
			);
			path = Models;
			sourceTree = "<group>";
		};
		43776F831B8022E90074EA36 = {
			isa = PBXGroup;
			children = (
				C18A491122FCC20B00FDA733 /* Scripts */,
				4FF4D0FA1E1834BD00846527 /* Common */,
				43776F8E1B8022E90074EA36 /* Loop */,
				4F70C1DF1DE8DCA7006380B7 /* Loop Status Extension */,
				43D9FFD021EAE05D00AF44BF /* LoopCore */,
				4F75288C1DFE1DC600C322D6 /* LoopUI */,
				43A943731B926B7B0051FA24 /* WatchApp */,
				43A943821B926B7B0051FA24 /* WatchApp Extension */,
				43F78D2C1C8FC58F002152D1 /* LoopTests */,
				43E2D8D21D20BF42004DA55F /* DoseMathTests */,
				43D9FFA321EA9A0C00AF44BF /* Learn */,
				968DCD53F724DE56FFE51920 /* Frameworks */,
				43776F8D1B8022E90074EA36 /* Products */,
				437DE502229C834D003B1074 /* Scripts */,
				437D9BA11D7B5203007245E8 /* Loop.xcconfig */,
			);
			sourceTree = "<group>";
		};
		43776F8D1B8022E90074EA36 /* Products */ = {
			isa = PBXGroup;
			children = (
				43776F8C1B8022E90074EA36 /* Loop.app */,
				43A943721B926B7B0051FA24 /* WatchApp.app */,
				43A9437E1B926B7B0051FA24 /* WatchApp Extension.appex */,
				43E2D8D11D20BF42004DA55F /* DoseMathTests.xctest */,
				43E2D90B1D20C581004DA55F /* LoopTests.xctest */,
				4F70C1DC1DE8DCA7006380B7 /* Loop Status Extension.appex */,
				4F75288B1DFE1DC600C322D6 /* LoopUI.framework */,
				43D9FFA221EA9A0C00AF44BF /* Learn.app */,
				43D9FFCF21EAE05D00AF44BF /* LoopCore.framework */,
				43D9002A21EB209400AF44BF /* LoopCore.framework */,
			);
			name = Products;
			sourceTree = "<group>";
		};
		43776F8E1B8022E90074EA36 /* Loop */ = {
			isa = PBXGroup;
			children = (
				C16DA84022E8E104008624C2 /* Plugins */,
				7D7076651FE06EE4004AC8EA /* Localizable.strings */,
				7D7076511FE06EE1004AC8EA /* InfoPlist.strings */,
				43EDEE6B1CF2E12A00393BE3 /* Loop.entitlements */,
				43F5C2D41B92A4A6003EB13D /* Info.plist */,
				43776F8F1B8022E90074EA36 /* AppDelegate.swift */,
				43776F981B8022E90074EA36 /* DefaultAssets.xcassets */,
				C1D1405822FB69CC00DA6242 /* DerivedAssets.xcassets */,
				43776F9A1B8022E90074EA36 /* LaunchScreen.storyboard */,
				43776F951B8022E90074EA36 /* Main.storyboard */,
				43E344A01B9E144300C85C07 /* Extensions */,
				43F5C2E41B93C5D4003EB13D /* Managers */,
				43757D131C06F26C00910CB9 /* Models */,
				43F5C2CE1B92A2A0003EB13D /* View Controllers */,
				43F5C2CF1B92A2ED003EB13D /* Views */,
			);
			path = Loop;
			sourceTree = "<group>";
		};
		437DE502229C834D003B1074 /* Scripts */ = {
			isa = PBXGroup;
			children = (
				437DE503229C8375003B1074 /* copy-frameworks.sh */,
			);
			path = Scripts;
			sourceTree = "<group>";
		};
		43880F961D9D8052009061A8 /* ServiceAuthentication */ = {
			isa = PBXGroup;
			children = (
				438849EB1D29EC34003B3F23 /* AmplitudeService.swift */,
				4341F4EA1EDB92AC001C936B /* LogglyService.swift */,
				438849ED1D2A1EBB003B3F23 /* MLabService.swift */,
				438849E91D297CB6003B3F23 /* NightscoutService.swift */,
			);
			path = ServiceAuthentication;
			sourceTree = "<group>";
		};
		43A943731B926B7B0051FA24 /* WatchApp */ = {
			isa = PBXGroup;
			children = (
				894F71E11FFEC4D8007D365C /* DefaultAssets.xcassets */,
				C1D1405E22FB7ADF00DA6242 /* DerivedWatchAssets.xcassets */,
				C1C73F0F1DE3D0270022FC89 /* InfoPlist.strings */,
				43F5C2D61B92A4DC003EB13D /* Info.plist */,
				43A943741B926B7B0051FA24 /* Interface.storyboard */,
			);
			path = WatchApp;
			sourceTree = "<group>";
		};
		43A943821B926B7B0051FA24 /* WatchApp Extension */ = {
			isa = PBXGroup;
			children = (
				7D7076601FE06EE3004AC8EA /* Localizable.strings */,
				7D7076411FE06EDF004AC8EA /* ckcomplication.strings */,
				7D70763C1FE06EDF004AC8EA /* InfoPlist.strings */,
				43D533BB1CFD1DD7009E3085 /* WatchApp Extension.entitlements */,
				43A943911B926B7B0051FA24 /* Info.plist */,
				43A9438D1B926B7B0051FA24 /* ComplicationController.swift */,
				43A943871B926B7B0051FA24 /* ExtensionDelegate.swift */,
				43A9438F1B926B7B0051FA24 /* Assets.xcassets */,
				4328E0121CFBE1B700E199AA /* Controllers */,
				4328E01F1CFBE2B100E199AA /* Extensions */,
				4FE3475F20D5D7FA00A86D03 /* Managers */,
				898ECA5D218ABD17001E9D35 /* Models */,
				4F75F0052100146B00B5570E /* Scenes */,
				43A943831B926B7B0051FA24 /* Supporting Files */,
			);
			path = "WatchApp Extension";
			sourceTree = "<group>";
		};
		43A943831B926B7B0051FA24 /* Supporting Files */ = {
			isa = PBXGroup;
			children = (
				43A943841B926B7B0051FA24 /* PushNotificationPayload.apns */,
			);
			name = "Supporting Files";
			sourceTree = "<group>";
		};
		43C05CB321EBE268006FB252 /* Extensions */ = {
			isa = PBXGroup;
			children = (
				43C05CB421EBE274006FB252 /* Date.swift */,
				4345E3FD21F04A50009E00E5 /* DateIntervalFormatter.swift */,
				43D9F81F21EF0906000578CD /* NSNumber.swift */,
				43C5F259222C921B00905D10 /* OSLog.swift */,
				43D9F81921EC593C000578CD /* UITableViewCell.swift */,
				C1814B85225E507C008D2D8E /* Sequence.swift */,
			);
			path = Extensions;
			sourceTree = "<group>";
		};
		43C05CBB21EBF743006FB252 /* View Controllers */ = {
			isa = PBXGroup;
			children = (
				43C05CC121EC06E4006FB252 /* LessonConfigurationViewController.swift */,
				43D9F82321EFF1AB000578CD /* LessonResultsViewController.swift */,
				43C05CBC21EBF77D006FB252 /* LessonsViewController.swift */,
			);
			path = "View Controllers";
			sourceTree = "<group>";
		};
		43C05CBE21EBFF66006FB252 /* Lessons */ = {
			isa = PBXGroup;
			children = (
				43C728F4222266F000C62969 /* ModalDayLesson.swift */,
				43C05CB021EBBDB9006FB252 /* TimeInRangeLesson.swift */,
			);
			path = Lessons;
			sourceTree = "<group>";
		};
		43C05CC321EC0868006FB252 /* Configuration */ = {
			isa = PBXGroup;
			children = (
				43D9F81721EC51CC000578CD /* DateEntry.swift */,
				43C05CC921EC382B006FB252 /* NumberEntry.swift */,
				43D9F81D21EF0609000578CD /* NumberRangeEntry.swift */,
				43D9F82121EF0A7A000578CD /* QuantityRangeEntry.swift */,
				43C728F62222700000C62969 /* DateIntervalEntry.swift */,
			);
			path = Configuration;
			sourceTree = "<group>";
		};
		43C5F255222C7B6300905D10 /* Models */ = {
			isa = PBXGroup;
			children = (
				43C5F256222C7B7200905D10 /* TimeComponents.swift */,
			);
			path = Models;
			sourceTree = "<group>";
		};
		43D9003A21EB281300AF44BF /* Insulin */ = {
			isa = PBXGroup;
			children = (
				435CB6241F37ABFC00C320C7 /* ExponentialInsulinModelPreset.swift */,
				435CB6281F37B01300C320C7 /* InsulinModelSettings.swift */,
				435CB6261F37AE5600C320C7 /* WalshInsulinModel.swift */,
			);
			path = Insulin;
			sourceTree = "<group>";
		};
		43D9FFA321EA9A0C00AF44BF /* Learn */ = {
			isa = PBXGroup;
			children = (
				43D9FFA421EA9A0C00AF44BF /* AppDelegate.swift */,
				43C05CBF21EBFFA4006FB252 /* Lesson.swift */,
				43C05CC321EC0868006FB252 /* Configuration */,
				4345E3F621F03C2E009E00E5 /* Display */,
				43C05CB321EBE268006FB252 /* Extensions */,
				43C05CBE21EBFF66006FB252 /* Lessons */,
				43D9FFBE21EAB20B00AF44BF /* Managers */,
				43C5F255222C7B6300905D10 /* Models */,
				43C05CBB21EBF743006FB252 /* View Controllers */,
				43D9FFB521EA9B0100AF44BF /* Learn.entitlements */,
				43D9FFA821EA9A0C00AF44BF /* Main.storyboard */,
				43D9FFAB21EA9A0F00AF44BF /* Assets.xcassets */,
				43D9FFAD21EA9A0F00AF44BF /* LaunchScreen.storyboard */,
				43D9FFB021EA9A0F00AF44BF /* Info.plist */,
			);
			path = Learn;
			sourceTree = "<group>";
		};
		43D9FFBE21EAB20B00AF44BF /* Managers */ = {
			isa = PBXGroup;
			children = (
				43D9FFBF21EAB22E00AF44BF /* DataManager.swift */,
				43C728F8222A448700C62969 /* DayCalculator.swift */,
			);
			path = Managers;
			sourceTree = "<group>";
		};
		43D9FFD021EAE05D00AF44BF /* LoopCore */ = {
			isa = PBXGroup;
			children = (
				43D9003A21EB281300AF44BF /* Insulin */,
				43DE92581C5479E4001FFDE1 /* CarbEntryUserInfo.swift */,
				430B298D2041F56500BA9F93 /* GlucoseThreshold.swift */,
				43C05CB721EBEA54006FB252 /* HKUnit.swift */,
				434FF1E91CF26C29000DB779 /* IdentifiableClass.swift */,
				430B298C2041F56500BA9F93 /* LoopSettings.swift */,
				430B29892041F54A00BA9F93 /* NSUserDefaults.swift */,
				431E73471FF95A900069B5F7 /* PersistenceController.swift */,
				43D848AF1E7DCBE100DADCBC /* Result.swift */,
				43D9FFD121EAE05D00AF44BF /* LoopCore.h */,
				43D9FFD221EAE05D00AF44BF /* Info.plist */,
			);
			path = LoopCore;
			sourceTree = "<group>";
		};
		43E2D8D21D20BF42004DA55F /* DoseMathTests */ = {
			isa = PBXGroup;
			children = (
				7D70766A1FE0702F004AC8EA /* InfoPlist.strings */,
				7D70765B1FE06EE2004AC8EA /* Localizable.strings */,
				43E2D8E01D20C0CB004DA55F /* Fixtures */,
				43E2D8D31D20BF42004DA55F /* DoseMathTests.swift */,
				43E2D8D51D20BF42004DA55F /* Info.plist */,
			);
			path = DoseMathTests;
			sourceTree = "<group>";
		};
		43E2D8E01D20C0CB004DA55F /* Fixtures */ = {
			isa = PBXGroup;
			children = (
				C10B28451EA9BA5E006EA1FC /* far_future_high_bg_forecast.json */,
				43E2D8E11D20C0DB004DA55F /* read_selected_basal_profile.json */,
				43E2D8E21D20C0DB004DA55F /* recommend_temp_basal_correct_low_at_min.json */,
				C1C6591B1E1B1FDA0025CC58 /* recommend_temp_basal_dropping_then_rising.json */,
				43E2D8E31D20C0DB004DA55F /* recommend_temp_basal_flat_and_high.json */,
				43E2D8E41D20C0DB004DA55F /* recommend_temp_basal_high_and_falling.json */,
				43E2D8E51D20C0DB004DA55F /* recommend_temp_basal_high_and_rising.json */,
				43E2D8E61D20C0DB004DA55F /* recommend_temp_basal_in_range_and_rising.json */,
				43E2D8E71D20C0DB004DA55F /* recommend_temp_basal_no_change_glucose.json */,
				43E2D8E81D20C0DB004DA55F /* recommend_temp_basal_start_high_end_in_range.json */,
				43E2D8E91D20C0DB004DA55F /* recommend_temp_basal_start_high_end_low.json */,
				43E2D8EA1D20C0DB004DA55F /* recommend_temp_basal_start_low_end_high.json */,
				43E2D8EB1D20C0DB004DA55F /* recommend_temp_basal_start_low_end_in_range.json */,
				C17824A21E19EAB600D9D25C /* recommend_temp_basal_start_very_low_end_high.json */,
				C12F21A61DFA79CB00748193 /* recommend_temp_basal_very_low_end_in_range.json */,
				436D9BF71F6F4EA100CFA75F /* recommended_temp_start_low_end_just_above_range.json */,
			);
			path = Fixtures;
			sourceTree = "<group>";
		};
		43E344A01B9E144300C85C07 /* Extensions */ = {
			isa = PBXGroup;
			children = (
				C17824991E1999FA00D9D25C /* CaseCountable.swift */,
				4F6663931E905FD2009E74FC /* ChartColorPalette+Loop.swift */,
				4389916A1E91B689000EEF90 /* ChartSettings+Loop.swift */,
				4F08DE8E1E7BB871006741EA /* CollectionType+Loop.swift */,
				43CE7CDD1CA8B63E003CC1B0 /* Data.swift */,
				892A5D58222F0A27008961AB /* Debug.swift */,
				89CA2B2F226C0161004D9350 /* DirectoryObserver.swift */,
				43D9003221EB258C00AF44BF /* InsulinModelSettings+Loop.swift */,
				C15713811DAC6983005BC4D2 /* MealBolusNightscoutTreatment.swift */,
				438172D81F4E9E37003C3328 /* NewPumpEvent.swift */,
				43CEE6E51E56AFD400CB9116 /* NightscoutUploader.swift */,
				89E267FE229267DF00A3F2AF /* Optional.swift */,
				895FE0942201234000FCF18A /* OverrideSelectionViewController.swift */,
				43DACFFF20A2736F000F8529 /* PersistedPumpEvent.swift */,
				892A5D682230C41D008961AB /* RangeReplaceableCollection.swift */,
				C1FB428B217806A300FAB378 /* StateColorPalette.swift */,
				43F41C361D3BF32400C11ED6 /* UIAlertController.swift */,
				43BFF0BB1E45C80600FF19A9 /* UIColor+Loop.swift */,
				437CEEE31CDE5C0A003C8C80 /* UIImage.swift */,
				434FF1ED1CF27EEF000DB779 /* UITableViewCell.swift */,
				430B29922041F5B200BA9F93 /* UserDefaults+Loop.swift */,
				C1D289B422F90A52003FFBD9 /* BasalDeliveryState.swift */,
			);
			path = Extensions;
			sourceTree = "<group>";
		};
		43F5C2CE1B92A2A0003EB13D /* View Controllers */ = {
			isa = PBXGroup;
			children = (
				43DBF04B1C93B8D700B3C386 /* BolusViewController.swift */,
				43D2E8221F00425400AE5CBF /* BolusViewController+LoopDataManager.swift */,
				43A51E1E1EB6D62A000736CC /* CarbAbsorptionViewController.swift */,
				4315D2861CA5CC3B00589052 /* CarbEntryEditTableViewController.swift */,
				43DBF0581C93F73800B3C386 /* CarbEntryTableViewController.swift */,
				43A51E201EB6DBDD000736CC /* ChartsTableViewController.swift */,
				433EA4C31D9F71C800CD78FB /* CommandResponseViewController.swift */,
				C178249F1E19CF9800D9D25C /* GlucoseThresholdTableViewController.swift */,
				4302F4E21D4EA54200F0FCAF /* InsulinDeliveryTableViewController.swift */,
				435CB6221F37967800C320C7 /* InsulinModelSettingsViewController.swift */,
				437D9BA21D7BC977007245E8 /* PredictionTableViewController.swift */,
				439A7941211F631C0041B75F /* RootNavigationController.swift */,
				43F5C2DA1B92A5E1003EB13D /* SettingsTableViewController.swift */,
				43E3449E1B9D68E900C85C07 /* StatusTableViewController.swift */,
				4302F4E01D4E9C8900F0FCAF /* TextFieldTableViewController.swift */,
				89CA2B31226C18B8004D9350 /* TestingScenariosTableViewController.swift */,
			);
			path = "View Controllers";
			sourceTree = "<group>";
		};
		43F5C2CF1B92A2ED003EB13D /* Views */ = {
			isa = PBXGroup;
			children = (
				43B260481ED248FB008CAA77 /* CarbEntryTableViewCell.swift */,
				4346D1E61C77F5FE00ABAFE3 /* ChartTableViewCell.swift */,
				431A8C3F1EC6E8AB00823B9C /* CircleMaskView.swift */,
				43D381611EBD9759007F8C8F /* HeaderValuesTableViewCell.swift */,
				430D85881F44037000AF2D4F /* HUDViewTableViewCell.swift */,
				438D42FA1D7D11A4003244B0 /* PredictionInputEffectTableViewCell.swift */,
				43C3B6EB20B650A80026CAFA /* SettingsImageTableViewCell.swift */,
				43F64DD81D9C92C900D24DC6 /* TitleSubtitleTableViewCell.swift */,
				4311FB9A1F37FE1B00D4C0A7 /* TitleSubtitleTextFieldTableViewCell.swift */,
				C1F8B1D122375E4200DD66CF /* BolusProgressTableViewCell.swift */,
				C1F8B1DB223862D500DD66CF /* BolusProgressTableViewCell.xib */,
			);
			path = Views;
			sourceTree = "<group>";
		};
		43F5C2E41B93C5D4003EB13D /* Managers */ = {
			isa = PBXGroup;
			children = (
				439897361CD2F80600223065 /* AnalyticsManager.swift */,
				439BED291E76093C00B0AED5 /* CGMManager.swift */,
				43DBF0521C93EC8200B3C386 /* DeviceDataManager.swift */,
				43F4EF1C1BA2A57600526CE1 /* DiagnosticLogger.swift */,
				4315D2891CA5F45E00589052 /* DiagnosticLogger+LoopKit.swift */,
				43F78D251C8FC000002152D1 /* DoseMath.swift */,
				43E2D8C71D208D5B004DA55F /* KeychainManager+Loop.swift */,
				89CA2B3C226E6B13004D9350 /* LocalTestingScenariosManager.swift */,
				43A567681C94880B00334FAC /* LoopDataManager.swift */,
				C18C8C501D5A351900E043FB /* NightscoutDataManager.swift */,
				43C094491CACCC73001F6403 /* NotificationManager.swift */,
				432E73CA1D24B3D6009AD15D /* RemoteDataManager.swift */,
				43FCEEA8221A615B0013DD30 /* StatusChartsManager.swift */,
				4F70C20F1DE8FAC5006380B7 /* StatusExtensionDataManager.swift */,
				89ADE13A226BFA0F0067222B /* TestingScenariosManager.swift */,
				4328E0341CFC0AE100E199AA /* WatchDataManager.swift */,
			);
			path = Managers;
			sourceTree = "<group>";
		};
		43F78D2C1C8FC58F002152D1 /* LoopTests */ = {
			isa = PBXGroup;
			children = (
				43E2D90F1D20C581004DA55F /* Info.plist */,
				7D2366E421250E0A0028B67D /* InfoPlist.strings */,
				43E2D8C91D20B9E7004DA55F /* KeychainManagerTests.swift */,
			);
			path = LoopTests;
			sourceTree = "<group>";
		};
		4F70C1DF1DE8DCA7006380B7 /* Loop Status Extension */ = {
			isa = PBXGroup;
			children = (
				7D7076561FE06EE2004AC8EA /* InfoPlist.strings */,
				7D7076371FE06EDE004AC8EA /* Localizable.strings */,
				4F70C1FD1DE8E662006380B7 /* Loop Status Extension.entitlements */,
				4F70C1E51DE8DCA7006380B7 /* Info.plist */,
				43BFF0CC1E466C8400FF19A9 /* StateColorPalette.swift */,
				43FCEEB0221A863E0013DD30 /* StatusChartsManager.swift */,
				4F70C1E01DE8DCA7006380B7 /* StatusViewController.swift */,
				43BFF0BE1E45C8EA00FF19A9 /* UIColor+Widget.swift */,
				4F70C1E21DE8DCA7006380B7 /* MainInterface.storyboard */,
			);
			path = "Loop Status Extension";
			sourceTree = "<group>";
		};
		4F75288C1DFE1DC600C322D6 /* LoopUI */ = {
			isa = PBXGroup;
			children = (
				7D23667B21250C5A0028B67D /* Common */,
				7D70764C1FE06EE1004AC8EA /* Localizable.strings */,
				7D7076471FE06EE0004AC8EA /* InfoPlist.strings */,
				4FB76FC41E8C576800B39636 /* Extensions */,
				4FB76FC31E8C575900B39636 /* Charts */,
				4F7528A61DFE20AE00C322D6 /* Models */,
				4F7528931DFE1E1600C322D6 /* Views */,
				4F75288D1DFE1DC600C322D6 /* LoopUI.h */,
				4F75288E1DFE1DC600C322D6 /* Info.plist */,
				4F2C15941E09BF3C00E160D4 /* HUDView.xib */,
				4F2C15961E09E94E00E160D4 /* HUDAssets.xcassets */,
			);
			path = LoopUI;
			sourceTree = "<group>";
		};
		4F7528931DFE1E1600C322D6 /* Views */ = {
			isa = PBXGroup;
			children = (
				437CEEBF1CD6FCD8003C8C80 /* BasalRateHUDView.swift */,
				43B371851CE583890013C5A6 /* BasalStateView.swift */,
				4313EDDF1D8A6BF90060FA79 /* ChartContainerView.swift */,
				4369618F1F19C86400447E89 /* ChartPointsContextFillLayer.swift */,
				4F08DE831E7BB70B006741EA /* ChartPointsScatterDownTrianglesLayer.swift */,
				4F08DE841E7BB70B006741EA /* ChartPointsTouchHighlightLayerViewCache.swift */,
				4337615E1D52F487004A3647 /* GlucoseHUDView.swift */,
				4F2C15921E09BF2C00E160D4 /* HUDView.swift */,
				437CEEBD1CD6E0CB003C8C80 /* LoopCompletionHUDView.swift */,
				438DADC71CDE8F8B007697A5 /* LoopStateView.swift */,
			);
			path = Views;
			sourceTree = "<group>";
		};
		4F7528A61DFE20AE00C322D6 /* Models */ = {
			isa = PBXGroup;
			children = (
				4F08DE7C1E7BB6E5006741EA /* ChartAxisValueDoubleLog.swift */,
				4F08DE7D1E7BB6E5006741EA /* ChartAxisValueDoubleUnit.swift */,
				4FB76FCD1E8C835D00B39636 /* ChartColorPalette.swift */,
				4326BA631F3A44D9007CCAD4 /* ChartLineModel.swift */,
			);
			path = Models;
			sourceTree = "<group>";
		};
		4F75F0052100146B00B5570E /* Scenes */ = {
			isa = PBXGroup;
			children = (
				4F75F00120FCFE8C00B5570E /* GlucoseChartScene.swift */,
				4372E495213DCDD30068E043 /* GlucoseChartValueHashable.swift */,
			);
			path = Scenes;
			sourceTree = "<group>";
		};
		4FB76FC31E8C575900B39636 /* Charts */ = {
			isa = PBXGroup;
			children = (
				43FCEEBA22211C860013DD30 /* CarbEffectChart.swift */,
				4FB76FC51E8C57B100B39636 /* ChartsManager.swift */,
				43FCEEB4221BCA020013DD30 /* COBChart.swift */,
				43FCEEB2221BC3B60013DD30 /* DoseChart.swift */,
				43FCEEB8221BCF790013DD30 /* GlucoseChart.swift */,
				43FCEEB6221BCD160013DD30 /* InsulinModelChart.swift */,
				43FCEEAA221A61B40013DD30 /* IOBChart.swift */,
				43FCEEBC22212DD50013DD30 /* PredictedGlucoseChart.swift */,
			);
			path = Charts;
			sourceTree = "<group>";
		};
		4FB76FC41E8C576800B39636 /* Extensions */ = {
			isa = PBXGroup;
			children = (
				4F08DE801E7BB6F1006741EA /* CGPoint.swift */,
				438991661E91B563000EEF90 /* ChartPoint.swift */,
				43649A621C7A347F00523D7F /* CollectionType.swift */,
				43FCEEAC221A66780013DD30 /* DateFormatter.swift */,
				434F54561D287FDB002A9274 /* NibLoadable.swift */,
				43FCEEAE221A67A70013DD30 /* NumberFormatter+Charts.swift */,
			);
			path = Extensions;
			sourceTree = "<group>";
		};
		4FE3475F20D5D7FA00A86D03 /* Managers */ = {
			isa = PBXGroup;
			children = (
				4FDDD23620DC51DF00D04B16 /* LoopDataManager.swift */,
				898ECA62218ABD21001E9D35 /* ComplicationChartManager.swift */,
			);
			path = Managers;
			sourceTree = "<group>";
		};
		4FF4D0FA1E1834BD00846527 /* Common */ = {
			isa = PBXGroup;
			children = (
				4FF4D0FC1E1834CC00846527 /* Extensions */,
				4FF4D0FB1E1834C400846527 /* Models */,
				43785E9B2120E7060057DED1 /* Intents.intentdefinition */,
				89E267FB2292456700A3F2AF /* FeatureFlags.swift */,
			);
			path = Common;
			sourceTree = "<group>";
		};
		4FF4D0FB1E1834C400846527 /* Models */ = {
			isa = PBXGroup;
			children = (
				4F11D3BF20DCBEEC006E072C /* GlucoseBackfillRequestUserInfo.swift */,
				4372E48F213CFCE70068E043 /* LoopSettingsUserInfo.swift */,
				435400331C9F878D00D5819C /* SetBolusUserInfo.swift */,
				4F70C2111DE900EA006380B7 /* StatusExtensionContext.swift */,
				4FF4D0FF1E18374700846527 /* WatchContext.swift */,
				4F11D3C120DD80B3006E072C /* WatchHistoricalGlucose.swift */,
				4F7E8AC620E2AC0300AEA65E /* WatchPredictedGlucose.swift */,
				43C3B6F620BBCAA30026CAFA /* PumpManager.swift */,
				C1FB428E217921D600FAB378 /* PumpManagerUI.swift */,
			);
			path = Models;
			sourceTree = "<group>";
		};
		4FF4D0FC1E1834CC00846527 /* Extensions */ = {
			isa = PBXGroup;
			children = (
				4372E48A213CB5F00068E043 /* Double.swift */,
				4F526D5E1DF2459000A04910 /* HKUnit.swift */,
				43C513181E864C4E001547C7 /* GlucoseRangeSchedule.swift */,
				43785E922120A01B0057DED1 /* NewCarbEntryIntent+Loop.swift */,
				430DA58D1D4AEC230097D1CA /* NSBundle.swift */,
				439897341CD2F7DE00223065 /* NSTimeInterval.swift */,
				439A7943211FE22F0041B75F /* NSUserActivity.swift */,
				4FC8C8001DEB93E400A1452E /* NSUserDefaults+StatusExtension.swift */,
				43BFF0B31E45C1BE00FF19A9 /* NumberFormatter.swift */,
				4374B5EE209D84BE00D17AA8 /* OSLog.swift */,
				4372E486213C86240068E043 /* SampleValue.swift */,
				4374B5F3209D89A900D17AA8 /* TextFieldTableViewCell.swift */,
				43BFF0B11E45C18400FF19A9 /* UIColor.swift */,
				43BFF0C31E4659E700FF19A9 /* UIColor+HIG.swift */,
				4344628D20A7ADD100C4BE6F /* UserDefaults+CGM.swift */,
			);
			path = Extensions;
			sourceTree = "<group>";
		};
		7D23667B21250C5A0028B67D /* Common */ = {
			isa = PBXGroup;
			children = (
				7D23667C21250C7E0028B67D /* LocalizedString.swift */,
			);
			path = Common;
			sourceTree = "<group>";
		};
		898ECA5D218ABD17001E9D35 /* Models */ = {
			isa = PBXGroup;
			children = (
				898ECA5E218ABD17001E9D35 /* GlucoseChartScaler.swift */,
				898ECA5F218ABD17001E9D35 /* GlucoseChartData.swift */,
				892FB4CC22040104005293EC /* OverridePresetRow.swift */,
			);
			path = Models;
			sourceTree = "<group>";
		};
		968DCD53F724DE56FFE51920 /* Frameworks */ = {
			isa = PBXGroup;
			children = (
				434FB6451D68F1CD007B9C70 /* Amplitude.framework */,
				4344628420A7A3BE00C4BE6F /* CGMBLEKit.framework */,
				43A8EC6E210E622600A81379 /* CGMBLEKitUI.framework */,
				C1E2773D224177C000354103 /* ClockKit.framework */,
				4344628120A7A37E00C4BE6F /* CoreBluetooth.framework */,
				43C246A71D89990F0031F8D1 /* Crypto.framework */,
				4D3B40021D4A9DFE00BC6334 /* G4ShareSpy.framework */,
				43D9002C21EB225D00AF44BF /* HealthKit.framework */,
				43F5C2C81B929C09003EB13D /* HealthKit.framework */,
				4344628320A7A3BE00C4BE6F /* LoopKit.framework */,
				437AFEE6203688CF008C4892 /* LoopKitUI.framework */,
				892A5D5A222F0D7C008961AB /* LoopTestingKit.framework */,
				C1E2774722433D7A00354103 /* MKRingProgressView.framework */,
				892A5D29222EF60A008961AB /* MockKit.framework */,
				892A5D2B222EF60A008961AB /* MockKitUI.framework */,
				C10428961D17BAD400DD539A /* NightscoutUploadKit.framework */,
				4F70C1DD1DE8DCA7006380B7 /* NotificationCenter.framework */,
				43B371871CE597D10013C5A6 /* ShareClient.framework */,
				4379CFEF21112CF700AADC79 /* ShareClientUI.framework */,
				4346D1EF1C781BEA00ABAFE3 /* SwiftCharts.framework */,
				438A95A71D8B9B24009D12E1 /* CGMBLEKit.framework */,
				43F78D4B1C914197002152D1 /* LoopKit.framework */,
			);
			name = Frameworks;
			sourceTree = "<group>";
		};
		C16DA84022E8E104008624C2 /* Plugins */ = {
			isa = PBXGroup;
			children = (
				C16DA84122E8E112008624C2 /* LoopPlugins.swift */,
			);
			path = Plugins;
			sourceTree = "<group>";
		};
		C18A491122FCC20B00FDA733 /* Scripts */ = {
			isa = PBXGroup;
			children = (
				C125F31A22FE7CE200FD0545 /* copy-frameworks.sh */,
				C18A491222FCC22800FDA733 /* build-derived-assets.sh */,
				C18A491422FCC22900FDA733 /* build-derived-watch-assets.sh */,
				C18A491522FCC22900FDA733 /* copy-plugins.sh */,
				C18A491322FCC22900FDA733 /* make_scenario.py */,
			);
			path = Scripts;
			sourceTree = "<group>";
		};
/* End PBXGroup section */

/* Begin PBXHeadersBuildPhase section */
		43D9001D21EB209400AF44BF /* Headers */ = {
			isa = PBXHeadersBuildPhase;
			buildActionMask = 2147483647;
			files = (
				43D9001E21EB209400AF44BF /* LoopCore.h in Headers */,
			);
			runOnlyForDeploymentPostprocessing = 0;
		};
		43D9FFCA21EAE05D00AF44BF /* Headers */ = {
			isa = PBXHeadersBuildPhase;
			buildActionMask = 2147483647;
			files = (
				43D9FFD321EAE05D00AF44BF /* LoopCore.h in Headers */,
			);
			runOnlyForDeploymentPostprocessing = 0;
		};
		4F7528881DFE1DC600C322D6 /* Headers */ = {
			isa = PBXHeadersBuildPhase;
			buildActionMask = 2147483647;
			files = (
				4F2C15851E075B8700E160D4 /* LoopUI.h in Headers */,
			);
			runOnlyForDeploymentPostprocessing = 0;
		};
/* End PBXHeadersBuildPhase section */

/* Begin PBXNativeTarget section */
		43776F8B1B8022E90074EA36 /* Loop */ = {
			isa = PBXNativeTarget;
			buildConfigurationList = 43776FB61B8022E90074EA36 /* Build configuration list for PBXNativeTarget "Loop" */;
			buildPhases = (
				C1D1405722FB66DF00DA6242 /* Build Derived Assets */,
				43776F881B8022E90074EA36 /* Sources */,
				43776F891B8022E90074EA36 /* Frameworks */,
				43776F8A1B8022E90074EA36 /* Resources */,
				43A9439C1B926B7B0051FA24 /* Embed Watch Content */,
				43A943AE1B928D400051FA24 /* Embed Frameworks */,
				43EDDBEF1C361BCE007D89B5 /* Copy Frameworks with Carthage */,
				C16DA84322E8E5FF008624C2 /* Install Plugins */,
				4F70C1EC1DE8DCA8006380B7 /* Embed App Extensions */,
			);
			buildRules = (
			);
			dependencies = (
				4F7528971DFE1ED400C322D6 /* PBXTargetDependency */,
				43A943931B926B7B0051FA24 /* PBXTargetDependency */,
				4F70C1E71DE8DCA7006380B7 /* PBXTargetDependency */,
				43D9FFD521EAE05D00AF44BF /* PBXTargetDependency */,
			);
			name = Loop;
			productName = Loop;
			productReference = 43776F8C1B8022E90074EA36 /* Loop.app */;
			productType = "com.apple.product-type.application";
		};
		43A943711B926B7B0051FA24 /* WatchApp */ = {
			isa = PBXNativeTarget;
			buildConfigurationList = 43A943991B926B7B0051FA24 /* Build configuration list for PBXNativeTarget "WatchApp" */;
			buildPhases = (
				C1D1406222FB7ED200DA6242 /* Build Derived Watch Assets */,
				43A943701B926B7B0051FA24 /* Resources */,
				43A943981B926B7B0051FA24 /* Embed App Extensions */,
				43105EF81BADC8F9009CD81E /* Frameworks */,
			);
			buildRules = (
			);
			dependencies = (
				43A943811B926B7B0051FA24 /* PBXTargetDependency */,
			);
			name = WatchApp;
			productName = WatchApp;
			productReference = 43A943721B926B7B0051FA24 /* WatchApp.app */;
			productType = "com.apple.product-type.application.watchapp2";
		};
		43A9437D1B926B7B0051FA24 /* WatchApp Extension */ = {
			isa = PBXNativeTarget;
			buildConfigurationList = 43A943951B926B7B0051FA24 /* Build configuration list for PBXNativeTarget "WatchApp Extension" */;
			buildPhases = (
				43A9437A1B926B7B0051FA24 /* Sources */,
				43A9437B1B926B7B0051FA24 /* Frameworks */,
				43A9437C1B926B7B0051FA24 /* Resources */,
				43C667D71C5577280050C674 /* Embed Frameworks */,
				43FF3DF620A8EFE800F8E62C /* Copy Frameworks with Carthage */,
			);
			buildRules = (
			);
			dependencies = (
				43D9003121EB236800AF44BF /* PBXTargetDependency */,
			);
			name = "WatchApp Extension";
			productName = "WatchApp Extension";
			productReference = 43A9437E1B926B7B0051FA24 /* WatchApp Extension.appex */;
			productType = "com.apple.product-type.watchkit2-extension";
		};
		43D9001A21EB209400AF44BF /* LoopCore-watchOS */ = {
			isa = PBXNativeTarget;
			buildConfigurationList = 43D9002721EB209400AF44BF /* Build configuration list for PBXNativeTarget "LoopCore-watchOS" */;
			buildPhases = (
				43D9001D21EB209400AF44BF /* Headers */,
				43D9001F21EB209400AF44BF /* Sources */,
				43D9002321EB209400AF44BF /* Frameworks */,
				43D9002621EB209400AF44BF /* Resources */,
			);
			buildRules = (
			);
			dependencies = (
			);
			name = "LoopCore-watchOS";
			productName = LoopCore;
			productReference = 43D9002A21EB209400AF44BF /* LoopCore.framework */;
			productType = "com.apple.product-type.framework";
		};
		43D9FFA121EA9A0C00AF44BF /* Learn */ = {
			isa = PBXNativeTarget;
			buildConfigurationList = 43D9FFB321EA9A0F00AF44BF /* Build configuration list for PBXNativeTarget "Learn" */;
			buildPhases = (
				43D9FF9E21EA9A0C00AF44BF /* Sources */,
				43D9FF9F21EA9A0C00AF44BF /* Frameworks */,
				43D9FFA021EA9A0C00AF44BF /* Resources */,
				43D9FFDF21EAE3C600AF44BF /* Embed Frameworks */,
				43D9FFE221EAE40600AF44BF /* Copy Frameworks with Carthage */,
			);
			buildRules = (
			);
			dependencies = (
				43D9FFBA21EA9CA400AF44BF /* PBXTargetDependency */,
				A942E447225FD9A300DD4980 /* PBXTargetDependency */,
			);
			name = Learn;
			productName = Learn;
			productReference = 43D9FFA221EA9A0C00AF44BF /* Learn.app */;
			productType = "com.apple.product-type.application";
		};
		43D9FFCE21EAE05D00AF44BF /* LoopCore */ = {
			isa = PBXNativeTarget;
			buildConfigurationList = 43D9FFD821EAE05D00AF44BF /* Build configuration list for PBXNativeTarget "LoopCore" */;
			buildPhases = (
				43D9FFCA21EAE05D00AF44BF /* Headers */,
				43D9FFCB21EAE05D00AF44BF /* Sources */,
				43D9FFCC21EAE05D00AF44BF /* Frameworks */,
				43D9FFCD21EAE05D00AF44BF /* Resources */,
			);
			buildRules = (
			);
			dependencies = (
			);
			name = LoopCore;
			productName = LoopCore;
			productReference = 43D9FFCF21EAE05D00AF44BF /* LoopCore.framework */;
			productType = "com.apple.product-type.framework";
		};
		43E2D8D01D20BF42004DA55F /* DoseMathTests */ = {
			isa = PBXNativeTarget;
			buildConfigurationList = 43E2D8D61D20BF42004DA55F /* Build configuration list for PBXNativeTarget "DoseMathTests" */;
			buildPhases = (
				43E2D8CD1D20BF42004DA55F /* Sources */,
				43E2D8CE1D20BF42004DA55F /* Frameworks */,
				43E2D8CF1D20BF42004DA55F /* Resources */,
				43E2D8DD1D20C072004DA55F /* CopyFiles */,
				A942E448225FD9D500DD4980 /* Copy Frameworks with Carthage */,
			);
			buildRules = (
			);
			dependencies = (
				A942E445225FD97F00DD4980 /* PBXTargetDependency */,
			);
			name = DoseMathTests;
			productName = DoseMathTests;
			productReference = 43E2D8D11D20BF42004DA55F /* DoseMathTests.xctest */;
			productType = "com.apple.product-type.bundle.unit-test";
		};
		43E2D90A1D20C581004DA55F /* LoopTests */ = {
			isa = PBXNativeTarget;
			buildConfigurationList = 43E2D9121D20C581004DA55F /* Build configuration list for PBXNativeTarget "LoopTests" */;
			buildPhases = (
				43E2D9071D20C581004DA55F /* Sources */,
				43E2D9081D20C581004DA55F /* Frameworks */,
				43E2D9091D20C581004DA55F /* Resources */,
			);
			buildRules = (
			);
			dependencies = (
				43E2D9111D20C581004DA55F /* PBXTargetDependency */,
			);
			name = LoopTests;
			productName = LoopTests;
			productReference = 43E2D90B1D20C581004DA55F /* LoopTests.xctest */;
			productType = "com.apple.product-type.bundle.unit-test";
		};
		4F70C1DB1DE8DCA7006380B7 /* Loop Status Extension */ = {
			isa = PBXNativeTarget;
			buildConfigurationList = 4F70C1EB1DE8DCA8006380B7 /* Build configuration list for PBXNativeTarget "Loop Status Extension" */;
			buildPhases = (
				4F70C1D81DE8DCA7006380B7 /* Sources */,
				4F70C1D91DE8DCA7006380B7 /* Frameworks */,
				4F70C1DA1DE8DCA7006380B7 /* Resources */,
			);
			buildRules = (
			);
			dependencies = (
				43D9000D21EB0BEA00AF44BF /* PBXTargetDependency */,
				4F7528991DFE1ED800C322D6 /* PBXTargetDependency */,
			);
			name = "Loop Status Extension";
			productName = "Loop Status Extension";
			productReference = 4F70C1DC1DE8DCA7006380B7 /* Loop Status Extension.appex */;
			productType = "com.apple.product-type.app-extension";
		};
		4F75288A1DFE1DC600C322D6 /* LoopUI */ = {
			isa = PBXNativeTarget;
			buildConfigurationList = 4F7528921DFE1DC600C322D6 /* Build configuration list for PBXNativeTarget "LoopUI" */;
			buildPhases = (
				4F7528861DFE1DC600C322D6 /* Sources */,
				4F7528871DFE1DC600C322D6 /* Frameworks */,
				4F7528881DFE1DC600C322D6 /* Headers */,
				4F7528891DFE1DC600C322D6 /* Resources */,
			);
			buildRules = (
			);
			dependencies = (
				43D9001321EB137A00AF44BF /* PBXTargetDependency */,
			);
			name = LoopUI;
			productName = LoopUI;
			productReference = 4F75288B1DFE1DC600C322D6 /* LoopUI.framework */;
			productType = "com.apple.product-type.framework";
		};
/* End PBXNativeTarget section */

/* Begin PBXProject section */
		43776F841B8022E90074EA36 /* Project object */ = {
			isa = PBXProject;
			attributes = {
				LastSwiftUpdateCheck = 1010;
				LastUpgradeCheck = 1010;
				ORGANIZATIONNAME = "LoopKit Authors";
				TargetAttributes = {
					432CF87720D8B8380066B889 = {
						CreatedOnToolsVersion = 9.4;
						ProvisioningStyle = Automatic;
					};
					43776F8B1B8022E90074EA36 = {
						CreatedOnToolsVersion = 7.0;
						LastSwiftMigration = 1020;
						SystemCapabilities = {
							com.apple.ApplicationGroups.iOS = {
								enabled = 1;
							};
							com.apple.BackgroundModes = {
								enabled = 1;
							};
							com.apple.HealthKit = {
								enabled = 1;
							};
							com.apple.Keychain = {
								enabled = 0;
							};
							com.apple.Siri = {
								enabled = 1;
							};
						};
					};
					43A943711B926B7B0051FA24 = {
						CreatedOnToolsVersion = 7.0;
						LastSwiftMigration = 0800;
						SystemCapabilities = {
							com.apple.ApplicationGroups.iOS = {
								enabled = 0;
							};
							com.apple.BackgroundModes.watchos.app = {
								enabled = 0;
							};
						};
					};
					43A9437D1B926B7B0051FA24 = {
						CreatedOnToolsVersion = 7.0;
						LastSwiftMigration = 1020;
						SystemCapabilities = {
							com.apple.ApplicationGroups.iOS = {
								enabled = 0;
							};
							com.apple.HealthKit = {
								enabled = 0;
							};
							com.apple.HealthKit.watchos = {
								enabled = 1;
							};
							com.apple.Keychain = {
								enabled = 0;
							};
							com.apple.Siri = {
								enabled = 1;
							};
						};
					};
					43D9001A21EB209400AF44BF = {
						LastSwiftMigration = 1020;
						ProvisioningStyle = Automatic;
					};
					43D9FFA121EA9A0C00AF44BF = {
						CreatedOnToolsVersion = 10.1;
						LastSwiftMigration = 1020;
						ProvisioningStyle = Automatic;
						SystemCapabilities = {
							com.apple.ApplicationGroups.iOS = {
								enabled = 1;
							};
							com.apple.HealthKit = {
								enabled = 1;
							};
						};
					};
					43D9FFCE21EAE05D00AF44BF = {
						CreatedOnToolsVersion = 10.1;
						LastSwiftMigration = 1020;
						ProvisioningStyle = Automatic;
					};
					43E2D8D01D20BF42004DA55F = {
						CreatedOnToolsVersion = 7.3.1;
						LastSwiftMigration = 0800;
						ProvisioningStyle = Automatic;
					};
					43E2D90A1D20C581004DA55F = {
						CreatedOnToolsVersion = 7.3.1;
						LastSwiftMigration = 0800;
						ProvisioningStyle = Automatic;
						TestTargetID = 43776F8B1B8022E90074EA36;
					};
					4F70C1DB1DE8DCA7006380B7 = {
						CreatedOnToolsVersion = 8.1;
						LastSwiftMigration = 1020;
						ProvisioningStyle = Automatic;
						SystemCapabilities = {
							com.apple.ApplicationGroups.iOS = {
								enabled = 1;
							};
						};
					};
					4F75288A1DFE1DC600C322D6 = {
						CreatedOnToolsVersion = 8.1;
						LastSwiftMigration = 1020;
						ProvisioningStyle = Automatic;
					};
				};
			};
			buildConfigurationList = 43776F871B8022E90074EA36 /* Build configuration list for PBXProject "Loop" */;
			compatibilityVersion = "Xcode 8.0";
			developmentRegion = en;
			hasScannedForEncodings = 0;
			knownRegions = (
				en,
				Base,
				fr,
				de,
				"zh-Hans",
				it,
				nl,
				nb,
				es,
				pl,
				ru,
			);
			mainGroup = 43776F831B8022E90074EA36;
			productRefGroup = 43776F8D1B8022E90074EA36 /* Products */;
			projectDirPath = "";
			projectRoot = "";
			targets = (
				43776F8B1B8022E90074EA36 /* Loop */,
				4F70C1DB1DE8DCA7006380B7 /* Loop Status Extension */,
				43A943711B926B7B0051FA24 /* WatchApp */,
				43A9437D1B926B7B0051FA24 /* WatchApp Extension */,
				43D9FFA121EA9A0C00AF44BF /* Learn */,
				43D9FFCE21EAE05D00AF44BF /* LoopCore */,
				43D9001A21EB209400AF44BF /* LoopCore-watchOS */,
				4F75288A1DFE1DC600C322D6 /* LoopUI */,
				43E2D8D01D20BF42004DA55F /* DoseMathTests */,
				43E2D90A1D20C581004DA55F /* LoopTests */,
				432CF87720D8B8380066B889 /* Cartfile */,
			);
		};
/* End PBXProject section */

/* Begin PBXResourcesBuildPhase section */
		43776F8A1B8022E90074EA36 /* Resources */ = {
			isa = PBXResourcesBuildPhase;
			buildActionMask = 2147483647;
			files = (
				C1D1405922FB69CC00DA6242 /* DerivedAssets.xcassets in Resources */,
				C13255D6223E7BE2008AF50C /* BolusProgressTableViewCell.xib in Resources */,
				43FCBBC21E51710B00343C1B /* LaunchScreen.storyboard in Resources */,
				7D70764F1FE06EE1004AC8EA /* InfoPlist.strings in Resources */,
				C125F31B22FE7CE200FD0545 /* copy-frameworks.sh in Resources */,
				7D7076631FE06EE4004AC8EA /* Localizable.strings in Resources */,
				43776F971B8022E90074EA36 /* Main.storyboard in Resources */,
			);
			runOnlyForDeploymentPostprocessing = 0;
		};
		43A943701B926B7B0051FA24 /* Resources */ = {
			isa = PBXResourcesBuildPhase;
			buildActionMask = 2147483647;
			files = (
				C1D1405F22FB7ADF00DA6242 /* DerivedWatchAssets.xcassets in Resources */,
				C1C73F0D1DE3D0270022FC89 /* InfoPlist.strings in Resources */,
				43A943761B926B7B0051FA24 /* Interface.storyboard in Resources */,
			);
			runOnlyForDeploymentPostprocessing = 0;
		};
		43A9437C1B926B7B0051FA24 /* Resources */ = {
			isa = PBXResourcesBuildPhase;
			buildActionMask = 2147483647;
			files = (
				7D70765E1FE06EE3004AC8EA /* Localizable.strings in Resources */,
				7D70763A1FE06EDF004AC8EA /* InfoPlist.strings in Resources */,
				7D70763F1FE06EDF004AC8EA /* ckcomplication.strings in Resources */,
				43A943901B926B7B0051FA24 /* Assets.xcassets in Resources */,
			);
			runOnlyForDeploymentPostprocessing = 0;
		};
		43D9002621EB209400AF44BF /* Resources */ = {
			isa = PBXResourcesBuildPhase;
			buildActionMask = 2147483647;
			files = (
			);
			runOnlyForDeploymentPostprocessing = 0;
		};
		43D9FFA021EA9A0C00AF44BF /* Resources */ = {
			isa = PBXResourcesBuildPhase;
			buildActionMask = 2147483647;
			files = (
				43D9FFAF21EA9A0F00AF44BF /* LaunchScreen.storyboard in Resources */,
				43D9FFAC21EA9A0F00AF44BF /* Assets.xcassets in Resources */,
				43D9FFAA21EA9A0C00AF44BF /* Main.storyboard in Resources */,
			);
			runOnlyForDeploymentPostprocessing = 0;
		};
		43D9FFCD21EAE05D00AF44BF /* Resources */ = {
			isa = PBXResourcesBuildPhase;
			buildActionMask = 2147483647;
			files = (
			);
			runOnlyForDeploymentPostprocessing = 0;
		};
		43E2D8CF1D20BF42004DA55F /* Resources */ = {
			isa = PBXResourcesBuildPhase;
			buildActionMask = 2147483647;
			files = (
				7D7076591FE06EE2004AC8EA /* Localizable.strings in Resources */,
				43E2D8F21D20C0DB004DA55F /* recommend_temp_basal_no_change_glucose.json in Resources */,
				43E2D8F61D20C0DB004DA55F /* recommend_temp_basal_start_low_end_in_range.json in Resources */,
				C17824A31E19EAB600D9D25C /* recommend_temp_basal_start_very_low_end_high.json in Resources */,
				43E2D8F41D20C0DB004DA55F /* recommend_temp_basal_start_high_end_low.json in Resources */,
				43E2D8EF1D20C0DB004DA55F /* recommend_temp_basal_high_and_falling.json in Resources */,
				436D9BF81F6F4EA100CFA75F /* recommended_temp_start_low_end_just_above_range.json in Resources */,
				7D7076681FE0702F004AC8EA /* InfoPlist.strings in Resources */,
				43E2D8ED1D20C0DB004DA55F /* recommend_temp_basal_correct_low_at_min.json in Resources */,
				43E2D8F01D20C0DB004DA55F /* recommend_temp_basal_high_and_rising.json in Resources */,
				C12F21A71DFA79CB00748193 /* recommend_temp_basal_very_low_end_in_range.json in Resources */,
				43E2D8F11D20C0DB004DA55F /* recommend_temp_basal_in_range_and_rising.json in Resources */,
				43E2D8EE1D20C0DB004DA55F /* recommend_temp_basal_flat_and_high.json in Resources */,
				C1C6591C1E1B1FDA0025CC58 /* recommend_temp_basal_dropping_then_rising.json in Resources */,
				43E2D8F31D20C0DB004DA55F /* recommend_temp_basal_start_high_end_in_range.json in Resources */,
				43E2D8F51D20C0DB004DA55F /* recommend_temp_basal_start_low_end_high.json in Resources */,
				C10B28461EA9BA5E006EA1FC /* far_future_high_bg_forecast.json in Resources */,
				43E2D8EC1D20C0DB004DA55F /* read_selected_basal_profile.json in Resources */,
			);
			runOnlyForDeploymentPostprocessing = 0;
		};
		43E2D9091D20C581004DA55F /* Resources */ = {
			isa = PBXResourcesBuildPhase;
			buildActionMask = 2147483647;
			files = (
				7D2366E621250E0A0028B67D /* InfoPlist.strings in Resources */,
			);
			runOnlyForDeploymentPostprocessing = 0;
		};
		4F70C1DA1DE8DCA7006380B7 /* Resources */ = {
			isa = PBXResourcesBuildPhase;
			buildActionMask = 2147483647;
			files = (
				4F70C1E41DE8DCA7006380B7 /* MainInterface.storyboard in Resources */,
				7D7076541FE06EE2004AC8EA /* InfoPlist.strings in Resources */,
				7D7076351FE06EDE004AC8EA /* Localizable.strings in Resources */,
			);
			runOnlyForDeploymentPostprocessing = 0;
		};
		4F7528891DFE1DC600C322D6 /* Resources */ = {
			isa = PBXResourcesBuildPhase;
			buildActionMask = 2147483647;
			files = (
				4F2C15971E09E94E00E160D4 /* HUDAssets.xcassets in Resources */,
				7D70764A1FE06EE1004AC8EA /* Localizable.strings in Resources */,
				7D7076451FE06EE0004AC8EA /* InfoPlist.strings in Resources */,
				4F2C15951E09BF3C00E160D4 /* HUDView.xib in Resources */,
			);
			runOnlyForDeploymentPostprocessing = 0;
		};
/* End PBXResourcesBuildPhase section */

/* Begin PBXShellScriptBuildPhase section */
		432CF87B20D8B8490066B889 /* Build Carthage Dependencies */ = {
			isa = PBXShellScriptBuildPhase;
			buildActionMask = 2147483647;
			files = (
			);
			inputPaths = (
			);
			name = "Build Carthage Dependencies";
			outputPaths = (
			);
			runOnlyForDeploymentPostprocessing = 0;
			shellPath = /bin/sh;
			shellScript = "if [ -f $PROJECT_DIR/.gitmodules ]; then\n    echo \"Skipping checkout due to presence of .gitmodules file\"\n    if [ $ACTION = \"install\" ]; then\n        echo \"You're installing: Make sure to keep all submodules up-to-date and run carthage build after changes.\"\n    fi\nelse\n    echo \"Bootstrapping carthage dependencies\"\n    unset LLVM_TARGET_TRIPLE_SUFFIX\n    /usr/local/bin/carthage bootstrap --project-directory \"$SRCROOT\" --cache-builds\nfi\n";
		};
		432CF88220D8BCD90066B889 /* Homebrew & Carthage Setup */ = {
			isa = PBXShellScriptBuildPhase;
			buildActionMask = 2147483647;
			files = (
			);
			inputPaths = (
			);
			name = "Homebrew & Carthage Setup";
			outputPaths = (
			);
			runOnlyForDeploymentPostprocessing = 0;
			shellPath = /bin/sh;
			shellScript = "if ! [ -x \"$(command -v brew)\" ]; then\n    # Install Homebrew\n    ruby -e \"$(curl -fsSL https://raw.githubusercontent.com/Homebrew/install/master/install)\"\nfi\n\nif brew ls carthage > /dev/null; then\n    brew upgrade carthage || echo \"Continuing…\"\nelse\n    brew install carthage\nfi\n";
		};
		43D9FFE221EAE40600AF44BF /* Copy Frameworks with Carthage */ = {
			isa = PBXShellScriptBuildPhase;
			buildActionMask = 2147483647;
			files = (
			);
			inputFileListPaths = (
			);
			inputPaths = (
				"$(BUILT_PRODUCTS_DIR)/LoopKit.framework",
				"$(BUILT_PRODUCTS_DIR)/LoopKitUI.framework",
				"$(BUILT_PRODUCTS_DIR)/SwiftCharts.framework",
			);
			name = "Copy Frameworks with Carthage";
			outputFileListPaths = (
			);
			outputPaths = (
			);
			runOnlyForDeploymentPostprocessing = 0;
			shellPath = /bin/sh;
			shellScript = "${SRCROOT}/Scripts/copy-frameworks.sh\n\n";
		};
		43EDDBEF1C361BCE007D89B5 /* Copy Frameworks with Carthage */ = {
			isa = PBXShellScriptBuildPhase;
			buildActionMask = 2147483647;
			files = (
			);
			inputPaths = (
				"$(BUILT_PRODUCTS_DIR)/CGMBLEKit.framework",
				"$(BUILT_PRODUCTS_DIR)/LoopKit.framework",
				"$(BUILT_PRODUCTS_DIR)/SwiftCharts.framework",
				"$(BUILT_PRODUCTS_DIR)/Amplitude.framework",
				"$(BUILT_PRODUCTS_DIR)/ShareClient.framework",
				"$(BUILT_PRODUCTS_DIR)/NightscoutUploadKit.framework",
				"$(BUILT_PRODUCTS_DIR)/Crypto.framework",
				"$(BUILT_PRODUCTS_DIR)/G4ShareSpy.framework",
				"$(BUILT_PRODUCTS_DIR)/LoopKitUI.framework",
				"$(BUILT_PRODUCTS_DIR)/CGMBLEKitUI.framework",
				"$(BUILT_PRODUCTS_DIR)/ShareClientUI.framework",
				"$(BUILT_PRODUCTS_DIR)/LoopTestingKit.framework",
				"$(BUILT_PRODUCTS_DIR)/MockKit.framework",
				"$(BUILT_PRODUCTS_DIR)/MockKitUI.framework",
				"$(BUILT_PRODUCTS_DIR)/MKRingProgressView.framework",
			);
			name = "Copy Frameworks with Carthage";
			outputPaths = (
			);
			runOnlyForDeploymentPostprocessing = 0;
			shellPath = /bin/sh;
			shellScript = "${SRCROOT}/Scripts/copy-frameworks.sh\n";
		};
		43FF3DF620A8EFE800F8E62C /* Copy Frameworks with Carthage */ = {
			isa = PBXShellScriptBuildPhase;
			buildActionMask = 2147483647;
			files = (
			);
			inputPaths = (
				"$(BUILT_PRODUCTS_DIR)/CGMBLEKit.framework",
				"$(BUILT_PRODUCTS_DIR)/LoopKit.framework",
				"$(BUILT_PRODUCTS_DIR)/ShareClient.framework",
			);
			name = "Copy Frameworks with Carthage";
			outputPaths = (
			);
			runOnlyForDeploymentPostprocessing = 0;
			shellPath = /bin/sh;
			shellScript = "${SRCROOT}/Scripts/copy-frameworks.sh\n";
		};
		A942E448225FD9D500DD4980 /* Copy Frameworks with Carthage */ = {
			isa = PBXShellScriptBuildPhase;
			buildActionMask = 2147483647;
			files = (
			);
			inputFileListPaths = (
			);
			inputPaths = (
				"$(BUILT_PRODUCTS_DIR)/LoopKit.framework",
			);
			name = "Copy Frameworks with Carthage";
			outputFileListPaths = (
			);
			outputPaths = (
				"$(BUILT_PRODUCTS_DIR)/$(FRAMEWORKS_FOLDER_PATH)/LoopKit.framework",
			);
			runOnlyForDeploymentPostprocessing = 0;
			shellPath = /bin/sh;
			shellScript = "${SRCROOT}/Scripts/copy-frameworks.sh\n\n";
		};
		C16DA84322E8E5FF008624C2 /* Install Plugins */ = {
			isa = PBXShellScriptBuildPhase;
			buildActionMask = 2147483647;
			files = (
			);
			inputFileListPaths = (
			);
			inputPaths = (
			);
			name = "Install Plugins";
			outputFileListPaths = (
			);
			outputPaths = (
			);
			runOnlyForDeploymentPostprocessing = 0;
			shellPath = /bin/sh;
			shellScript = "${SRCROOT}/Scripts/copy-plugins.sh\n";
		};
		C1D1405722FB66DF00DA6242 /* Build Derived Assets */ = {
			isa = PBXShellScriptBuildPhase;
			buildActionMask = 2147483647;
			files = (
			);
			inputFileListPaths = (
			);
			inputPaths = (
			);
			name = "Build Derived Assets";
			outputFileListPaths = (
			);
			outputPaths = (
			);
			runOnlyForDeploymentPostprocessing = 0;
			shellPath = /bin/sh;
			shellScript = "${SRCROOT}/Scripts/build-derived-assets.sh\n";
		};
		C1D1406222FB7ED200DA6242 /* Build Derived Watch Assets */ = {
			isa = PBXShellScriptBuildPhase;
			buildActionMask = 2147483647;
			files = (
			);
			inputFileListPaths = (
			);
			inputPaths = (
			);
			name = "Build Derived Watch Assets";
			outputFileListPaths = (
			);
			outputPaths = (
			);
			runOnlyForDeploymentPostprocessing = 0;
			shellPath = /bin/sh;
			shellScript = "${SRCROOT}/Scripts/build-derived-watch-assets.sh\n";
		};
/* End PBXShellScriptBuildPhase section */

/* Begin PBXSourcesBuildPhase section */
		43776F881B8022E90074EA36 /* Sources */ = {
			isa = PBXSourcesBuildPhase;
			buildActionMask = 2147483647;
			files = (
				C17824A51E1AD4D100D9D25C /* BolusRecommendation.swift in Sources */,
				4F70C2131DE90339006380B7 /* StatusExtensionContext.swift in Sources */,
				43441A9C1EDB34810087958C /* StatusExtensionContext+LoopKit.swift in Sources */,
				43C05CC521EC29E3006FB252 /* TextFieldTableViewCell.swift in Sources */,
				4FF4D1001E18374700846527 /* WatchContext.swift in Sources */,
				4315D28A1CA5F45E00589052 /* DiagnosticLogger+LoopKit.swift in Sources */,
				C1D289B522F90A52003FFBD9 /* BasalDeliveryState.swift in Sources */,
				4F2C15821E074FC600E160D4 /* NSTimeInterval.swift in Sources */,
				4311FB9B1F37FE1B00D4C0A7 /* TitleSubtitleTextFieldTableViewCell.swift in Sources */,
				C1FB428F217921D600FAB378 /* PumpManagerUI.swift in Sources */,
				43C513191E864C4E001547C7 /* GlucoseRangeSchedule.swift in Sources */,
				43A51E1F1EB6D62A000736CC /* CarbAbsorptionViewController.swift in Sources */,
				43776F901B8022E90074EA36 /* AppDelegate.swift in Sources */,
				4372E48B213CB5F00068E043 /* Double.swift in Sources */,
				430B29932041F5B300BA9F93 /* UserDefaults+Loop.swift in Sources */,
				4341F4EB1EDB92AC001C936B /* LogglyService.swift in Sources */,
				43CE7CDE1CA8B63E003CC1B0 /* Data.swift in Sources */,
				C1F8B243223E73FD00DD66CF /* BolusProgressTableViewCell.swift in Sources */,
				89CA2B30226C0161004D9350 /* DirectoryObserver.swift in Sources */,
				439A7942211F631C0041B75F /* RootNavigationController.swift in Sources */,
				4F11D3C020DCBEEC006E072C /* GlucoseBackfillRequestUserInfo.swift in Sources */,
				43F5C2DB1B92A5E1003EB13D /* SettingsTableViewController.swift in Sources */,
				89E267FC2292456700A3F2AF /* FeatureFlags.swift in Sources */,
				43A567691C94880B00334FAC /* LoopDataManager.swift in Sources */,
				43B260491ED248FB008CAA77 /* CarbEntryTableViewCell.swift in Sources */,
				4302F4E11D4E9C8900F0FCAF /* TextFieldTableViewController.swift in Sources */,
				43F64DD91D9C92C900D24DC6 /* TitleSubtitleTableViewCell.swift in Sources */,
				C15713821DAC6983005BC4D2 /* MealBolusNightscoutTreatment.swift in Sources */,
				43FCEEA9221A615B0013DD30 /* StatusChartsManager.swift in Sources */,
				43511CE321FD80E400566C63 /* StandardRetrospectiveCorrection.swift in Sources */,
				43E3449F1B9D68E900C85C07 /* StatusTableViewController.swift in Sources */,
				43DBF0531C93EC8200B3C386 /* DeviceDataManager.swift in Sources */,
				43E2D8C81D208D5B004DA55F /* KeychainManager+Loop.swift in Sources */,
				C17824A01E19CF9800D9D25C /* GlucoseThresholdTableViewController.swift in Sources */,
				4372E487213C86240068E043 /* SampleValue.swift in Sources */,
				4346D1E71C77F5FE00ABAFE3 /* ChartTableViewCell.swift in Sources */,
				437CEEE41CDE5C0A003C8C80 /* UIImage.swift in Sources */,
				43DBF0591C93F73800B3C386 /* CarbEntryTableViewController.swift in Sources */,
				89CA2B32226C18B8004D9350 /* TestingScenariosTableViewController.swift in Sources */,
				43E93FB71E469A5100EAB8DB /* HKUnit.swift in Sources */,
				43C05CAF21EB2C24006FB252 /* NSBundle.swift in Sources */,
				43BFF0BC1E45C80600FF19A9 /* UIColor+Loop.swift in Sources */,
				43C0944A1CACCC73001F6403 /* NotificationManager.swift in Sources */,
				43D9003321EB258C00AF44BF /* InsulinModelSettings+Loop.swift in Sources */,
				434FF1EE1CF27EEF000DB779 /* UITableViewCell.swift in Sources */,
				439BED2A1E76093C00B0AED5 /* CGMManager.swift in Sources */,
				C18C8C511D5A351900E043FB /* NightscoutDataManager.swift in Sources */,
				438849EA1D297CB6003B3F23 /* NightscoutService.swift in Sources */,
				438172D91F4E9E37003C3328 /* NewPumpEvent.swift in Sources */,
				4389916B1E91B689000EEF90 /* ChartSettings+Loop.swift in Sources */,
				4315D2871CA5CC3B00589052 /* CarbEntryEditTableViewController.swift in Sources */,
				C178249A1E1999FA00D9D25C /* CaseCountable.swift in Sources */,
				43DBF04C1C93B8D700B3C386 /* BolusViewController.swift in Sources */,
				4FB76FBB1E8C42CF00B39636 /* UIColor.swift in Sources */,
				4374B5EF209D84BF00D17AA8 /* OSLog.swift in Sources */,
				4F6663941E905FD2009E74FC /* ChartColorPalette+Loop.swift in Sources */,
				4328E0351CFC0AE100E199AA /* WatchDataManager.swift in Sources */,
				4345E3FC21F04911009E00E5 /* UIColor+HIG.swift in Sources */,
				43D381621EBD9759007F8C8F /* HeaderValuesTableViewCell.swift in Sources */,
				89E267FF229267DF00A3F2AF /* Optional.swift in Sources */,
				43785E982120E7060057DED1 /* Intents.intentdefinition in Sources */,
				4302F4E31D4EA54200F0FCAF /* InsulinDeliveryTableViewController.swift in Sources */,
				4FC8C8011DEB93E400A1452E /* NSUserDefaults+StatusExtension.swift in Sources */,
				43DAD00020A2736F000F8529 /* PersistedPumpEvent.swift in Sources */,
				438849EC1D29EC34003B3F23 /* AmplitudeService.swift in Sources */,
				43E93FB61E469A4000EAB8DB /* NumberFormatter.swift in Sources */,
				C1FB428C217806A400FAB378 /* StateColorPalette.swift in Sources */,
				4F08DE8F1E7BB871006741EA /* CollectionType+Loop.swift in Sources */,
				435400341C9F878D00D5819C /* SetBolusUserInfo.swift in Sources */,
				437D9BA31D7BC977007245E8 /* PredictionTableViewController.swift in Sources */,
				4344628F20A7ADD500C4BE6F /* UserDefaults+CGM.swift in Sources */,
				43F41C371D3BF32400C11ED6 /* UIAlertController.swift in Sources */,
				433EA4C41D9F71C800CD78FB /* CommandResponseViewController.swift in Sources */,
				C16DA84222E8E112008624C2 /* LoopPlugins.swift in Sources */,
				43D2E8231F00425400AE5CBF /* BolusViewController+LoopDataManager.swift in Sources */,
				9E38926722F4C97900AC2801 /* ParameterEstimation.swift in Sources */,
				430B29952041F5CB00BA9F93 /* LoopSettings+Loop.swift in Sources */,
				43785E932120A01B0057DED1 /* NewCarbEntryIntent+Loop.swift in Sources */,
				43CEE6E61E56AFD400CB9116 /* NightscoutUploader.swift in Sources */,
				439A7944211FE22F0041B75F /* NSUserActivity.swift in Sources */,
				4328E0331CFC091100E199AA /* WatchContext+LoopKit.swift in Sources */,
				4F526D611DF8D9A900A04910 /* NetBasal.swift in Sources */,
				43C3B6EC20B650A80026CAFA /* SettingsImageTableViewCell.swift in Sources */,
				89ADE13B226BFA0F0067222B /* TestingScenariosManager.swift in Sources */,
				4F7E8ACB20E2ACB500AEA65E /* WatchPredictedGlucose.swift in Sources */,
				436A0DA51D236A2A00104B24 /* LoopError.swift in Sources */,
				4F11D3C220DD80B3006E072C /* WatchHistoricalGlucose.swift in Sources */,
				435CB6231F37967800C320C7 /* InsulinModelSettingsViewController.swift in Sources */,
				4372E490213CFCE70068E043 /* LoopSettingsUserInfo.swift in Sources */,
				89CA2B3D226E6B13004D9350 /* LocalTestingScenariosManager.swift in Sources */,
				43F78D261C8FC000002152D1 /* DoseMath.swift in Sources */,
				43511CE221FD80E400566C63 /* RetrospectiveCorrection.swift in Sources */,
				438D42F91D7C88BC003244B0 /* PredictionInputEffect.swift in Sources */,
				892A5D692230C41D008961AB /* RangeReplaceableCollection.swift in Sources */,
				4F70C2101DE8FAC5006380B7 /* StatusExtensionDataManager.swift in Sources */,
				43DFB62320D4CAE7008A7BAE /* PumpManager.swift in Sources */,
				892A5D59222F0A27008961AB /* Debug.swift in Sources */,
				431A8C401EC6E8AB00823B9C /* CircleMaskView.swift in Sources */,
				439897371CD2F80600223065 /* AnalyticsManager.swift in Sources */,
				895FE0952201234000FCF18A /* OverrideSelectionViewController.swift in Sources */,
				430D85891F44037000AF2D4F /* HUDViewTableViewCell.swift in Sources */,
				43A51E211EB6DBDD000736CC /* ChartsTableViewController.swift in Sources */,
				438849EE1D2A1EBB003B3F23 /* MLabService.swift in Sources */,
				438D42FB1D7D11A4003244B0 /* PredictionInputEffectTableViewCell.swift in Sources */,
				43F4EF1D1BA2A57600526CE1 /* DiagnosticLogger.swift in Sources */,
				432E73CB1D24B3D6009AD15D /* RemoteDataManager.swift in Sources */,
				43C2FAE11EB656A500364AFF /* GlucoseEffectVelocity.swift in Sources */,
			);
			runOnlyForDeploymentPostprocessing = 0;
		};
		43A9437A1B926B7B0051FA24 /* Sources */ = {
			isa = PBXSourcesBuildPhase;
			buildActionMask = 2147483647;
			files = (
				4372E488213C862B0068E043 /* SampleValue.swift in Sources */,
				4F2C15741E0209F500E160D4 /* NSTimeInterval.swift in Sources */,
				4FF4D1011E18375000846527 /* WatchContext.swift in Sources */,
				898ECA63218ABD21001E9D35 /* ComplicationChartManager.swift in Sources */,
				43A9438A1B926B7B0051FA24 /* NotificationController.swift in Sources */,
				439A7945211FE23A0041B75F /* NSUserActivity.swift in Sources */,
				43A943881B926B7B0051FA24 /* ExtensionDelegate.swift in Sources */,
				43511CEE220FC61700566C63 /* HUDRowController.swift in Sources */,
				892FB4CD22040104005293EC /* OverridePresetRow.swift in Sources */,
				4F75F00220FCFE8C00B5570E /* GlucoseChartScene.swift in Sources */,
				89E26800229267DF00A3F2AF /* Optional.swift in Sources */,
				4328E02F1CFBF81800E199AA /* WKInterfaceImage.swift in Sources */,
				4F2C15811E0495B200E160D4 /* WatchContext+WatchApp.swift in Sources */,
				4372E496213DCDD30068E043 /* GlucoseChartValueHashable.swift in Sources */,
				898ECA61218ABD17001E9D35 /* GlucoseChartData.swift in Sources */,
				4344629820A8B2D700C4BE6F /* OSLog.swift in Sources */,
				4328E02A1CFBE2C500E199AA /* UIColor.swift in Sources */,
				4372E484213A63FB0068E043 /* ChartHUDController.swift in Sources */,
				4345E40621F68E18009E00E5 /* CarbEntryListController.swift in Sources */,
				4FDDD23720DC51DF00D04B16 /* LoopDataManager.swift in Sources */,
				89E267FD2292456700A3F2AF /* FeatureFlags.swift in Sources */,
				898ECA60218ABD17001E9D35 /* GlucoseChartScaler.swift in Sources */,
				4328E01B1CFBE1DA00E199AA /* BolusInterfaceController.swift in Sources */,
				4F82655020E69F9A0031A8F5 /* HUDInterfaceController.swift in Sources */,
				4372E492213D956C0068E043 /* GlucoseRangeSchedule.swift in Sources */,
				4328E02B1CFBE2C500E199AA /* WKAlertAction.swift in Sources */,
				4F7E8AC720E2AC0300AEA65E /* WatchPredictedGlucose.swift in Sources */,
				4344628E20A7ADD100C4BE6F /* UserDefaults+CGM.swift in Sources */,
				4F7E8AC520E2AB9600AEA65E /* Date.swift in Sources */,
				4F11D3C420DD881A006E072C /* WatchHistoricalGlucose.swift in Sources */,
				4328E0281CFBE2C500E199AA /* CLKComplicationTemplate.swift in Sources */,
				4328E01E1CFBE25F00E199AA /* AddCarbsInterfaceController.swift in Sources */,
				4F73F5FC20E2E7FA00E8D82C /* GlucoseStore.swift in Sources */,
				432CF87520D8AC950066B889 /* NSUserDefaults+WatchApp.swift in Sources */,
				43027F0F1DFE0EC900C51989 /* HKUnit.swift in Sources */,
				4344629220A7C19800C4BE6F /* ButtonGroup.swift in Sources */,
				898ECA69218ABDA9001E9D35 /* CLKTextProvider+Compound.m in Sources */,
				4372E48C213CB6750068E043 /* Double.swift in Sources */,
				892FB4CF220402C0005293EC /* OverrideSelectionController.swift in Sources */,
				43785E972120E4500057DED1 /* INRelevantShortcutStore+Loop.swift in Sources */,
				898ECA65218ABD9B001E9D35 /* CGRect.swift in Sources */,
				43CB2B2B1D924D450079823D /* WCSession.swift in Sources */,
				4372E491213D05F90068E043 /* LoopSettingsUserInfo.swift in Sources */,
				4345E40421F68AD9009E00E5 /* TextRowController.swift in Sources */,
				43BFF0B51E45C1E700FF19A9 /* NumberFormatter.swift in Sources */,
				43A9438E1B926B7B0051FA24 /* ComplicationController.swift in Sources */,
				4328E01A1CFBE1DA00E199AA /* ActionHUDController.swift in Sources */,
				4F11D3C320DD84DB006E072C /* GlucoseBackfillRequestUserInfo.swift in Sources */,
				435400351C9F878D00D5819C /* SetBolusUserInfo.swift in Sources */,
			);
			runOnlyForDeploymentPostprocessing = 0;
		};
		43D9001F21EB209400AF44BF /* Sources */ = {
			isa = PBXSourcesBuildPhase;
			buildActionMask = 2147483647;
			files = (
				43C05CB821EBEA54006FB252 /* HKUnit.swift in Sources */,
				4345E3F421F036FC009E00E5 /* Result.swift in Sources */,
				43D9002021EB209400AF44BF /* NSTimeInterval.swift in Sources */,
				43C05CA921EB2B26006FB252 /* PersistenceController.swift in Sources */,
				431EA87221EB29150076EC1A /* InsulinModelSettings.swift in Sources */,
				43D9002121EB209400AF44BF /* GlucoseThreshold.swift in Sources */,
				43C05CAB21EB2B4A006FB252 /* NSBundle.swift in Sources */,
				43D9002221EB209400AF44BF /* LoopSettings.swift in Sources */,
				431EA87421EB291A0076EC1A /* WalshInsulinModel.swift in Sources */,
				431EA87021EB29120076EC1A /* ExponentialInsulinModelPreset.swift in Sources */,
				43C05CC721EC2ABC006FB252 /* IdentifiableClass.swift in Sources */,
				43C05CAE21EB2BBF006FB252 /* NSUserDefaults.swift in Sources */,
				4345E40221F67300009E00E5 /* CarbEntryUserInfo.swift in Sources */,
			);
			runOnlyForDeploymentPostprocessing = 0;
		};
		43D9FF9E21EA9A0C00AF44BF /* Sources */ = {
			isa = PBXSourcesBuildPhase;
			buildActionMask = 2147483647;
			files = (
				43C05CBD21EBF77D006FB252 /* LessonsViewController.swift in Sources */,
				43C05CB621EBE321006FB252 /* NSTimeInterval.swift in Sources */,
				43C5F25A222C921B00905D10 /* OSLog.swift in Sources */,
				43C05CB521EBE274006FB252 /* Date.swift in Sources */,
				43D9F82421EFF1AB000578CD /* LessonResultsViewController.swift in Sources */,
				43C728F9222A448700C62969 /* DayCalculator.swift in Sources */,
				4345E3FA21F0473B009E00E5 /* TextCell.swift in Sources */,
				43C728F5222266F000C62969 /* ModalDayLesson.swift in Sources */,
				43D9F81821EC51CC000578CD /* DateEntry.swift in Sources */,
				43D9FFC021EAB22E00AF44BF /* DataManager.swift in Sources */,
				43C05CB121EBBDB9006FB252 /* TimeInRangeLesson.swift in Sources */,
				43C728F72222700000C62969 /* DateIntervalEntry.swift in Sources */,
				43D9F81E21EF0609000578CD /* NumberRangeEntry.swift in Sources */,
				43C05CCA21EC382B006FB252 /* NumberEntry.swift in Sources */,
				4345E3FE21F04A50009E00E5 /* DateIntervalFormatter.swift in Sources */,
				43C5F257222C7B7200905D10 /* TimeComponents.swift in Sources */,
				4345E3F821F03D2A009E00E5 /* DatesAndNumberCell.swift in Sources */,
				43D9F82221EF0A7A000578CD /* QuantityRangeEntry.swift in Sources */,
				43D9F81A21EC593C000578CD /* UITableViewCell.swift in Sources */,
				43D9F82021EF0906000578CD /* NSNumber.swift in Sources */,
				43C05CC221EC06E4006FB252 /* LessonConfigurationViewController.swift in Sources */,
				43C05CC621EC29E7006FB252 /* TextFieldTableViewCell.swift in Sources */,
				43C05CC021EBFFA4006FB252 /* Lesson.swift in Sources */,
				C1814B86225E507C008D2D8E /* Sequence.swift in Sources */,
				43C5F258222C7BD400905D10 /* AppDelegate.swift in Sources */,
			);
			runOnlyForDeploymentPostprocessing = 0;
		};
		43D9FFCB21EAE05D00AF44BF /* Sources */ = {
			isa = PBXSourcesBuildPhase;
			buildActionMask = 2147483647;
			files = (
				43C05CB921EBEA54006FB252 /* HKUnit.swift in Sources */,
				4345E3F521F036FC009E00E5 /* Result.swift in Sources */,
				43D9FFFB21EAF3D300AF44BF /* NSTimeInterval.swift in Sources */,
				43C05CA821EB2B26006FB252 /* PersistenceController.swift in Sources */,
				431EA87321EB29160076EC1A /* InsulinModelSettings.swift in Sources */,
				43D9FFF921EAF34800AF44BF /* GlucoseThreshold.swift in Sources */,
				43C05CAA21EB2B49006FB252 /* NSBundle.swift in Sources */,
				43D9FFF521EAF27200AF44BF /* LoopSettings.swift in Sources */,
				431EA87521EB291B0076EC1A /* WalshInsulinModel.swift in Sources */,
				431EA87121EB29120076EC1A /* ExponentialInsulinModelPreset.swift in Sources */,
				43C05CC821EC2ABC006FB252 /* IdentifiableClass.swift in Sources */,
				43C05CAD21EB2BBF006FB252 /* NSUserDefaults.swift in Sources */,
				4345E40121F67300009E00E5 /* CarbEntryUserInfo.swift in Sources */,
			);
			runOnlyForDeploymentPostprocessing = 0;
		};
		43E2D8CD1D20BF42004DA55F /* Sources */ = {
			isa = PBXSourcesBuildPhase;
			buildActionMask = 2147483647;
			files = (
				43947D731F529FAA00A07D31 /* GlucoseRangeSchedule.swift in Sources */,
				43E2D8DC1D20C049004DA55F /* DoseMath.swift in Sources */,
				43E2D8DB1D20C03B004DA55F /* NSTimeInterval.swift in Sources */,
				43E2D8D41D20BF42004DA55F /* DoseMathTests.swift in Sources */,
				C11C87DE1E21EAAD00BB71D3 /* HKUnit.swift in Sources */,
				C13BAD941E8009B000050CB5 /* NumberFormatter.swift in Sources */,
				C17824A61E1AF91F00D9D25C /* BolusRecommendation.swift in Sources */,
			);
			runOnlyForDeploymentPostprocessing = 0;
		};
		43E2D9071D20C581004DA55F /* Sources */ = {
			isa = PBXSourcesBuildPhase;
			buildActionMask = 2147483647;
			files = (
				43E2D9151D20C5A2004DA55F /* KeychainManagerTests.swift in Sources */,
			);
			runOnlyForDeploymentPostprocessing = 0;
		};
		4F70C1D81DE8DCA7006380B7 /* Sources */ = {
			isa = PBXSourcesBuildPhase;
			buildActionMask = 2147483647;
			files = (
				43FCEEB1221A863E0013DD30 /* StatusChartsManager.swift in Sources */,
				43C05CAC21EB2B8B006FB252 /* NSBundle.swift in Sources */,
				4FAC02541E22F6B20087A773 /* NSTimeInterval.swift in Sources */,
				4FB76FBA1E8C42CE00B39636 /* UIColor.swift in Sources */,
				4F2C15831E0757E600E160D4 /* HKUnit.swift in Sources */,
				C1FB4290217922A100FAB378 /* PumpManagerUI.swift in Sources */,
				C1FB428D21791D2500FAB378 /* PumpManager.swift in Sources */,
				43E93FB51E4675E800EAB8DB /* NumberFormatter.swift in Sources */,
				4345E3FB21F04911009E00E5 /* UIColor+HIG.swift in Sources */,
				43BFF0CD1E466C8400FF19A9 /* StateColorPalette.swift in Sources */,
				4FC8C8021DEB943800A1452E /* NSUserDefaults+StatusExtension.swift in Sources */,
				43BFF0BF1E45C8EA00FF19A9 /* UIColor+Widget.swift in Sources */,
				C136AA2423109CC6008A320D /* LoopPlugins.swift in Sources */,
				4F70C2121DE900EA006380B7 /* StatusExtensionContext.swift in Sources */,
				4F70C1E11DE8DCA7006380B7 /* StatusViewController.swift in Sources */,
			);
			runOnlyForDeploymentPostprocessing = 0;
		};
		4F7528861DFE1DC600C322D6 /* Sources */ = {
			isa = PBXSourcesBuildPhase;
			buildActionMask = 2147483647;
			files = (
				4FB76FB91E8C42B000B39636 /* CollectionType.swift in Sources */,
				7D23667D21250C7E0028B67D /* LocalizedString.swift in Sources */,
				43FCEEBD22212DD50013DD30 /* PredictedGlucoseChart.swift in Sources */,
				436961911F19D11E00447E89 /* ChartPointsContextFillLayer.swift in Sources */,
				4FF4D0F81E1725B000846527 /* NibLoadable.swift in Sources */,
				4326BA641F3A44D9007CCAD4 /* ChartLineModel.swift in Sources */,
				43FCEEB9221BCF790013DD30 /* GlucoseChart.swift in Sources */,
				4374B5F0209D857E00D17AA8 /* OSLog.swift in Sources */,
				43FCEEB3221BC3B60013DD30 /* DoseChart.swift in Sources */,
				4F7528AA1DFE215100C322D6 /* HKUnit.swift in Sources */,
				4FB76FB61E8C426900B39636 /* ChartPointsTouchHighlightLayerViewCache.swift in Sources */,
				4F2C15931E09BF2C00E160D4 /* HUDView.swift in Sources */,
				43BFF0B71E45C20C00FF19A9 /* NumberFormatter.swift in Sources */,
				4FB76FB71E8C428600B39636 /* UIColor.swift in Sources */,
				4F7528A51DFE208C00C322D6 /* NSTimeInterval.swift in Sources */,
				4FB76FC61E8C57B100B39636 /* ChartsManager.swift in Sources */,
				4FB76FB41E8C3F7C00B39636 /* ChartAxisValueDoubleUnit.swift in Sources */,
				4FB76FB31E8C3EE400B39636 /* ChartAxisValueDoubleLog.swift in Sources */,
				43F1C31A1F5DC87700395429 /* ChartPoint.swift in Sources */,
				4F7528A11DFE200B00C322D6 /* BasalStateView.swift in Sources */,
				4F20AE631E6B87B100D07A06 /* ChartContainerView.swift in Sources */,
				43FCEEAB221A61B40013DD30 /* IOBChart.swift in Sources */,
				43BFF0C61E465A4400FF19A9 /* UIColor+HIG.swift in Sources */,
				43FCEEB7221BCD160013DD30 /* InsulinModelChart.swift in Sources */,
				43FCEEBB22211C860013DD30 /* CarbEffectChart.swift in Sources */,
				4F7528A01DFE1F9D00C322D6 /* LoopStateView.swift in Sources */,
				4FB76FCE1E8C835D00B39636 /* ChartColorPalette.swift in Sources */,
				43FCEEAD221A66780013DD30 /* DateFormatter.swift in Sources */,
				4FB76FB51E8C41E200B39636 /* ChartPointsScatterDownTrianglesLayer.swift in Sources */,
				43FCEEAF221A67A70013DD30 /* NumberFormatter+Charts.swift in Sources */,
				4F75289A1DFE1F6000C322D6 /* BasalRateHUDView.swift in Sources */,
				4F75289C1DFE1F6000C322D6 /* GlucoseHUDView.swift in Sources */,
				4FB76FB81E8C429D00B39636 /* CGPoint.swift in Sources */,
				43FCEEB5221BCA020013DD30 /* COBChart.swift in Sources */,
				4F75289E1DFE1F6000C322D6 /* LoopCompletionHUDView.swift in Sources */,
			);
			runOnlyForDeploymentPostprocessing = 0;
		};
/* End PBXSourcesBuildPhase section */

/* Begin PBXTargetDependency section */
		43A943811B926B7B0051FA24 /* PBXTargetDependency */ = {
			isa = PBXTargetDependency;
			target = 43A9437D1B926B7B0051FA24 /* WatchApp Extension */;
			targetProxy = 43A943801B926B7B0051FA24 /* PBXContainerItemProxy */;
		};
		43A943931B926B7B0051FA24 /* PBXTargetDependency */ = {
			isa = PBXTargetDependency;
			target = 43A943711B926B7B0051FA24 /* WatchApp */;
			targetProxy = 43A943921B926B7B0051FA24 /* PBXContainerItemProxy */;
		};
		43D9000D21EB0BEA00AF44BF /* PBXTargetDependency */ = {
			isa = PBXTargetDependency;
			target = 43D9FFCE21EAE05D00AF44BF /* LoopCore */;
			targetProxy = 43D9000C21EB0BEA00AF44BF /* PBXContainerItemProxy */;
		};
		43D9001321EB137A00AF44BF /* PBXTargetDependency */ = {
			isa = PBXTargetDependency;
			target = 43D9FFCE21EAE05D00AF44BF /* LoopCore */;
			targetProxy = 43D9001221EB137A00AF44BF /* PBXContainerItemProxy */;
		};
		43D9003121EB236800AF44BF /* PBXTargetDependency */ = {
			isa = PBXTargetDependency;
			target = 43D9001A21EB209400AF44BF /* LoopCore-watchOS */;
			targetProxy = 43D9003021EB236800AF44BF /* PBXContainerItemProxy */;
		};
		43D9FFBA21EA9CA400AF44BF /* PBXTargetDependency */ = {
			isa = PBXTargetDependency;
			target = 4F75288A1DFE1DC600C322D6 /* LoopUI */;
			targetProxy = 43D9FFB921EA9CA400AF44BF /* PBXContainerItemProxy */;
		};
		43D9FFD521EAE05D00AF44BF /* PBXTargetDependency */ = {
			isa = PBXTargetDependency;
			target = 43D9FFCE21EAE05D00AF44BF /* LoopCore */;
			targetProxy = 43D9FFD421EAE05D00AF44BF /* PBXContainerItemProxy */;
		};
		43E2D9111D20C581004DA55F /* PBXTargetDependency */ = {
			isa = PBXTargetDependency;
			target = 43776F8B1B8022E90074EA36 /* Loop */;
			targetProxy = 43E2D9101D20C581004DA55F /* PBXContainerItemProxy */;
		};
		4F70C1E71DE8DCA7006380B7 /* PBXTargetDependency */ = {
			isa = PBXTargetDependency;
			target = 4F70C1DB1DE8DCA7006380B7 /* Loop Status Extension */;
			targetProxy = 4F70C1E61DE8DCA7006380B7 /* PBXContainerItemProxy */;
		};
		4F7528971DFE1ED400C322D6 /* PBXTargetDependency */ = {
			isa = PBXTargetDependency;
			target = 4F75288A1DFE1DC600C322D6 /* LoopUI */;
			targetProxy = 4F7528961DFE1ED400C322D6 /* PBXContainerItemProxy */;
		};
		4F7528991DFE1ED800C322D6 /* PBXTargetDependency */ = {
			isa = PBXTargetDependency;
			target = 4F75288A1DFE1DC600C322D6 /* LoopUI */;
			targetProxy = 4F7528981DFE1ED800C322D6 /* PBXContainerItemProxy */;
		};
		A942E445225FD97F00DD4980 /* PBXTargetDependency */ = {
			isa = PBXTargetDependency;
			target = 43D9FFCE21EAE05D00AF44BF /* LoopCore */;
			targetProxy = A942E444225FD97F00DD4980 /* PBXContainerItemProxy */;
		};
		A942E447225FD9A300DD4980 /* PBXTargetDependency */ = {
			isa = PBXTargetDependency;
			target = 43D9FFCE21EAE05D00AF44BF /* LoopCore */;
			targetProxy = A942E446225FD9A300DD4980 /* PBXContainerItemProxy */;
		};
/* End PBXTargetDependency section */

/* Begin PBXVariantGroup section */
		43776F951B8022E90074EA36 /* Main.storyboard */ = {
			isa = PBXVariantGroup;
			children = (
				43776F961B8022E90074EA36 /* Base */,
				7DD382771F8DBFC60071272B /* es */,
				7D68AAAA1FE2DB0A00522C49 /* ru */,
				7D23668521250D180028B67D /* fr */,
				7D23669521250D220028B67D /* de */,
				7D2366A521250D2C0028B67D /* zh-Hans */,
				7D2366B721250D360028B67D /* it */,
				7D2366C521250D3F0028B67D /* nl */,
				7D2366D521250D4A0028B67D /* nb */,
				7D199D93212A067600241026 /* pl */,
			);
			name = Main.storyboard;
			sourceTree = "<group>";
		};
		43776F9A1B8022E90074EA36 /* LaunchScreen.storyboard */ = {
			isa = PBXVariantGroup;
			children = (
				43776F9B1B8022E90074EA36 /* Base */,
				7DD382761F8DBFC60071272B /* es */,
				7D68AAA91FE2DB0A00522C49 /* ru */,
				7D23668421250D180028B67D /* fr */,
				7D23669421250D220028B67D /* de */,
				7D2366A421250D2C0028B67D /* zh-Hans */,
				7D2366B621250D360028B67D /* it */,
				7D2366C421250D3F0028B67D /* nl */,
				7D2366D421250D4A0028B67D /* nb */,
				7D199D92212A067600241026 /* pl */,
			);
			name = LaunchScreen.storyboard;
			sourceTree = "<group>";
		};
		43785E9B2120E7060057DED1 /* Intents.intentdefinition */ = {
			isa = PBXVariantGroup;
			children = (
				43785E9A2120E7060057DED1 /* Base */,
				43785E9F2122774A0057DED1 /* es */,
				43785EA12122774B0057DED1 /* ru */,
				43C98058212A799E003B5D17 /* en */,
				C12CB9AC23106A3C00F84978 /* it */,
				C12CB9AE23106A5C00F84978 /* fr */,
				C12CB9B023106A5F00F84978 /* de */,
				C12CB9B223106A6000F84978 /* zh-Hans */,
				C12CB9B423106A6100F84978 /* nl */,
				C12CB9B623106A6200F84978 /* nb */,
				C12CB9B823106A6300F84978 /* pl */,
			);
			name = Intents.intentdefinition;
			sourceTree = "<group>";
		};
		43A943741B926B7B0051FA24 /* Interface.storyboard */ = {
			isa = PBXVariantGroup;
			children = (
				43A943751B926B7B0051FA24 /* Base */,
				7DD382791F8DBFC60071272B /* es */,
				7D68AAAC1FE2DB0A00522C49 /* ru */,
				7D23668721250D180028B67D /* fr */,
				7D23669721250D230028B67D /* de */,
				7D2366A721250D2C0028B67D /* zh-Hans */,
				7D2366B421250D350028B67D /* it */,
				7D2366C721250D3F0028B67D /* nl */,
				7D2366D721250D4A0028B67D /* nb */,
				7D199D95212A067600241026 /* pl */,
			);
			name = Interface.storyboard;
			sourceTree = "<group>";
		};
		43D9FFA821EA9A0C00AF44BF /* Main.storyboard */ = {
			isa = PBXVariantGroup;
			children = (
				43D9FFA921EA9A0C00AF44BF /* Base */,
			);
			name = Main.storyboard;
			sourceTree = "<group>";
		};
		43D9FFAD21EA9A0F00AF44BF /* LaunchScreen.storyboard */ = {
			isa = PBXVariantGroup;
			children = (
				43D9FFAE21EA9A0F00AF44BF /* Base */,
			);
			name = LaunchScreen.storyboard;
			sourceTree = "<group>";
		};
		4F70C1E21DE8DCA7006380B7 /* MainInterface.storyboard */ = {
			isa = PBXVariantGroup;
			children = (
				4F70C1E31DE8DCA7006380B7 /* Base */,
				7DD382781F8DBFC60071272B /* es */,
				7D68AAAB1FE2DB0A00522C49 /* ru */,
				7D23668621250D180028B67D /* fr */,
				7D23669621250D230028B67D /* de */,
				7D2366A621250D2C0028B67D /* zh-Hans */,
				7D2366B821250D360028B67D /* it */,
				7D2366C621250D3F0028B67D /* nl */,
				7D2366D621250D4A0028B67D /* nb */,
				7D199D94212A067600241026 /* pl */,
			);
			name = MainInterface.storyboard;
			sourceTree = "<group>";
		};
		7D2366E421250E0A0028B67D /* InfoPlist.strings */ = {
			isa = PBXVariantGroup;
			children = (
				7D2366E521250E0A0028B67D /* es */,
				7D2366E721250E7B0028B67D /* de */,
				7D2366E921250E8F0028B67D /* fr */,
				7D2366EA21250EA40028B67D /* it */,
				7D2366EB21250EB80028B67D /* nb */,
				7D2366EC21250ECE0028B67D /* zh-Hans */,
				7D2366ED21250F010028B67D /* ru */,
				7D2366EE21250F170028B67D /* nl */,
				7D199DA0212A067700241026 /* pl */,
			);
			name = InfoPlist.strings;
			sourceTree = "<group>";
		};
		7D7076371FE06EDE004AC8EA /* Localizable.strings */ = {
			isa = PBXVariantGroup;
			children = (
				7D7076361FE06EDE004AC8EA /* es */,
				7D68AAAD1FE2E8D400522C49 /* ru */,
				7D23667821250C2D0028B67D /* Base */,
				7D23668B21250D180028B67D /* fr */,
				7D23669B21250D230028B67D /* de */,
				7D2366AB21250D2D0028B67D /* zh-Hans */,
				7D2366BC21250D360028B67D /* it */,
				7D2366CB21250D400028B67D /* nl */,
				7D2366DB21250D4A0028B67D /* nb */,
				7D199D99212A067600241026 /* pl */,
			);
			name = Localizable.strings;
			sourceTree = "<group>";
		};
		7D70763C1FE06EDF004AC8EA /* InfoPlist.strings */ = {
			isa = PBXVariantGroup;
			children = (
				7D70763B1FE06EDF004AC8EA /* es */,
				7D68AAAF1FE2E8D500522C49 /* ru */,
				7D23668021250CBE0028B67D /* Base */,
				7D23669121250D190028B67D /* fr */,
				7D2366A121250D240028B67D /* de */,
				7D2366B121250D2D0028B67D /* zh-Hans */,
				7D2366C121250D370028B67D /* it */,
				7D2366D121250D410028B67D /* nl */,
				7D2366E121250D4B0028B67D /* nb */,
				7D199D9F212A067700241026 /* pl */,
			);
			name = InfoPlist.strings;
			sourceTree = "<group>";
		};
		7D7076411FE06EDF004AC8EA /* ckcomplication.strings */ = {
			isa = PBXVariantGroup;
			children = (
				7D7076401FE06EDF004AC8EA /* es */,
				7D68AAB01FE2E8D500522C49 /* ru */,
				7D23668121250CC50028B67D /* Base */,
				7D23669021250D190028B67D /* fr */,
				7D2366A021250D240028B67D /* de */,
				7D2366B021250D2D0028B67D /* zh-Hans */,
				7D2366C021250D370028B67D /* it */,
				7D2366D021250D400028B67D /* nl */,
				7D2366E021250D4B0028B67D /* nb */,
				7D199D9E212A067700241026 /* pl */,
			);
			name = ckcomplication.strings;
			sourceTree = "<group>";
		};
		7D7076471FE06EE0004AC8EA /* InfoPlist.strings */ = {
			isa = PBXVariantGroup;
			children = (
				7D7076461FE06EE0004AC8EA /* es */,
				7D68AAB21FE2E8D500522C49 /* ru */,
				7D23667A21250C480028B67D /* Base */,
				7D23668D21250D190028B67D /* fr */,
				7D23669D21250D230028B67D /* de */,
				7D2366AD21250D2D0028B67D /* zh-Hans */,
				7D2366BE21250D360028B67D /* it */,
				7D2366CD21250D400028B67D /* nl */,
				7D2366DD21250D4B0028B67D /* nb */,
				7D199D9B212A067600241026 /* pl */,
			);
			name = InfoPlist.strings;
			sourceTree = "<group>";
		};
		7D70764C1FE06EE1004AC8EA /* Localizable.strings */ = {
			isa = PBXVariantGroup;
			children = (
				7D70764B1FE06EE1004AC8EA /* es */,
				7D68AAB31FE2E8D500522C49 /* ru */,
				7D23667921250C440028B67D /* Base */,
				7D23668C21250D190028B67D /* fr */,
				7D23669C21250D230028B67D /* de */,
				7D2366AC21250D2D0028B67D /* zh-Hans */,
				7D2366BD21250D360028B67D /* it */,
				7D2366CC21250D400028B67D /* nl */,
				7D2366DC21250D4B0028B67D /* nb */,
				7D199D9A212A067600241026 /* pl */,
			);
			name = Localizable.strings;
			sourceTree = "<group>";
		};
		7D7076511FE06EE1004AC8EA /* InfoPlist.strings */ = {
			isa = PBXVariantGroup;
			children = (
				7D7076501FE06EE1004AC8EA /* es */,
				7D68AAB41FE2E8D600522C49 /* ru */,
				7D23667621250BF70028B67D /* Base */,
				7D23668921250D180028B67D /* fr */,
				7D23669921250D230028B67D /* de */,
				7D2366A921250D2C0028B67D /* zh-Hans */,
				7D2366BA21250D360028B67D /* it */,
				7D2366C921250D400028B67D /* nl */,
				7D2366D921250D4A0028B67D /* nb */,
				7D199D97212A067600241026 /* pl */,
			);
			name = InfoPlist.strings;
			sourceTree = "<group>";
		};
		7D7076561FE06EE2004AC8EA /* InfoPlist.strings */ = {
			isa = PBXVariantGroup;
			children = (
				7D7076551FE06EE2004AC8EA /* es */,
				7D68AAB51FE2E8D600522C49 /* ru */,
				7D23667721250C280028B67D /* Base */,
				7D23668A21250D180028B67D /* fr */,
				7D23669A21250D230028B67D /* de */,
				7D2366AA21250D2C0028B67D /* zh-Hans */,
				7D2366BB21250D360028B67D /* it */,
				7D2366CA21250D400028B67D /* nl */,
				7D2366DA21250D4A0028B67D /* nb */,
				7D199D98212A067600241026 /* pl */,
			);
			name = InfoPlist.strings;
			sourceTree = "<group>";
		};
		7D70765B1FE06EE2004AC8EA /* Localizable.strings */ = {
			isa = PBXVariantGroup;
			children = (
				7D70765A1FE06EE2004AC8EA /* es */,
				7D68AAB61FE2E8D600522C49 /* ru */,
				7D23668321250CFB0028B67D /* Base */,
				7D23669321250D190028B67D /* fr */,
				7D2366A321250D240028B67D /* de */,
				7D2366B321250D2D0028B67D /* zh-Hans */,
				7D2366C321250D370028B67D /* it */,
				7D2366D321250D410028B67D /* nl */,
				7D2366E321250D4B0028B67D /* nb */,
				7D199DA2212A067700241026 /* pl */,
			);
			name = Localizable.strings;
			sourceTree = "<group>";
		};
		7D7076601FE06EE3004AC8EA /* Localizable.strings */ = {
			isa = PBXVariantGroup;
			children = (
				7D70765F1FE06EE3004AC8EA /* es */,
				7D68AAB71FE2E8D600522C49 /* ru */,
				7D23667F21250CB80028B67D /* Base */,
				7D23668F21250D190028B67D /* fr */,
				7D23669F21250D240028B67D /* de */,
				7D2366AF21250D2D0028B67D /* zh-Hans */,
				7D2366BF21250D370028B67D /* it */,
				7D2366CF21250D400028B67D /* nl */,
				7D2366DF21250D4B0028B67D /* nb */,
				7D199D9D212A067700241026 /* pl */,
			);
			name = Localizable.strings;
			sourceTree = "<group>";
		};
		7D7076651FE06EE4004AC8EA /* Localizable.strings */ = {
			isa = PBXVariantGroup;
			children = (
				7D7076641FE06EE4004AC8EA /* es */,
				7D68AAB81FE2E8D700522C49 /* ru */,
				7D23667521250BE30028B67D /* Base */,
				7D23668821250D180028B67D /* fr */,
				7D23669821250D230028B67D /* de */,
				7D2366A821250D2C0028B67D /* zh-Hans */,
				7D2366B921250D360028B67D /* it */,
				7D2366C821250D400028B67D /* nl */,
				7D2366D821250D4A0028B67D /* nb */,
				7D199D96212A067600241026 /* pl */,
			);
			name = Localizable.strings;
			sourceTree = "<group>";
		};
		7D70766A1FE0702F004AC8EA /* InfoPlist.strings */ = {
			isa = PBXVariantGroup;
			children = (
				7D7076691FE0702F004AC8EA /* es */,
				7D68AAAE1FE2E8D400522C49 /* ru */,
				7D23668221250CF60028B67D /* Base */,
				7D23669221250D190028B67D /* fr */,
				7D2366A221250D240028B67D /* de */,
				7D2366B221250D2D0028B67D /* zh-Hans */,
				7D2366C221250D370028B67D /* it */,
				7D2366D221250D410028B67D /* nl */,
				7D2366E221250D4B0028B67D /* nb */,
				7D199DA1212A067700241026 /* pl */,
			);
			name = InfoPlist.strings;
			sourceTree = "<group>";
		};
		C1C73F0F1DE3D0270022FC89 /* InfoPlist.strings */ = {
			isa = PBXVariantGroup;
			children = (
				7D7076421FE06EE0004AC8EA /* es */,
				7D68AAB11FE2E8D500522C49 /* ru */,
				7D23667E21250CAC0028B67D /* Base */,
				7D23668E21250D190028B67D /* fr */,
				7D23669E21250D230028B67D /* de */,
				7D2366AE21250D2D0028B67D /* zh-Hans */,
				7D2366B521250D360028B67D /* it */,
				7D2366CE21250D400028B67D /* nl */,
				7D2366DE21250D4B0028B67D /* nb */,
				7D199D9C212A067700241026 /* pl */,
			);
			name = InfoPlist.strings;
			sourceTree = "<group>";
		};
/* End PBXVariantGroup section */

/* Begin XCBuildConfiguration section */
		432CF87920D8B8380066B889 /* Debug */ = {
			isa = XCBuildConfiguration;
			buildSettings = {
				CODE_SIGN_STYLE = Automatic;
				PRODUCT_NAME = "$(TARGET_NAME)";
			};
			name = Debug;
		};
		432CF87A20D8B8380066B889 /* Release */ = {
			isa = XCBuildConfiguration;
			buildSettings = {
				CODE_SIGN_STYLE = Automatic;
				PRODUCT_NAME = "$(TARGET_NAME)";
			};
			name = Release;
		};
		43776FB41B8022E90074EA36 /* Debug */ = {
			isa = XCBuildConfiguration;
			baseConfigurationReference = 437D9BA11D7B5203007245E8 /* Loop.xcconfig */;
			buildSettings = {
				ALWAYS_SEARCH_USER_PATHS = NO;
				APP_GROUP_IDENTIFIER = "group.$(MAIN_APP_BUNDLE_IDENTIFIER)Group";
				CLANG_ANALYZER_LOCALIZABILITY_NONLOCALIZED = YES;
				CLANG_CXX_LANGUAGE_STANDARD = "gnu++0x";
				CLANG_CXX_LIBRARY = "libc++";
				CLANG_ENABLE_MODULES = YES;
				CLANG_ENABLE_OBJC_ARC = YES;
				CLANG_WARN_BLOCK_CAPTURE_AUTORELEASING = YES;
				CLANG_WARN_BOOL_CONVERSION = YES;
				CLANG_WARN_COMMA = YES;
				CLANG_WARN_CONSTANT_CONVERSION = YES;
				CLANG_WARN_DEPRECATED_OBJC_IMPLEMENTATIONS = YES;
				CLANG_WARN_DIRECT_OBJC_ISA_USAGE = YES_ERROR;
				CLANG_WARN_EMPTY_BODY = YES;
				CLANG_WARN_ENUM_CONVERSION = YES;
				CLANG_WARN_INFINITE_RECURSION = YES;
				CLANG_WARN_INT_CONVERSION = YES;
				CLANG_WARN_NON_LITERAL_NULL_CONVERSION = YES;
				CLANG_WARN_OBJC_IMPLICIT_RETAIN_SELF = YES;
				CLANG_WARN_OBJC_LITERAL_CONVERSION = YES;
				CLANG_WARN_OBJC_ROOT_CLASS = YES_ERROR;
				CLANG_WARN_RANGE_LOOP_ANALYSIS = YES;
				CLANG_WARN_STRICT_PROTOTYPES = YES;
				CLANG_WARN_SUSPICIOUS_MOVE = YES;
				CLANG_WARN_UNREACHABLE_CODE = YES;
				CLANG_WARN__DUPLICATE_METHOD_MATCH = YES;
				CODE_SIGN_IDENTITY = "iPhone Developer: loudnate@gmail.com (XZN842LDLT)";
				COPY_PHASE_STRIP = NO;
				CURRENT_PROJECT_VERSION = 57;
				DEBUG_INFORMATION_FORMAT = dwarf;
				ENABLE_STRICT_OBJC_MSGSEND = YES;
				ENABLE_TESTABILITY = YES;
				FRAMEWORK_SEARCH_PATHS = (
					"$(inherited)",
					"$(PROJECT_DIR)/Carthage/Build/iOS",
				);
				GCC_C_LANGUAGE_STANDARD = gnu99;
				GCC_DYNAMIC_NO_PIC = NO;
				GCC_NO_COMMON_BLOCKS = YES;
				GCC_OPTIMIZATION_LEVEL = 0;
				GCC_PREPROCESSOR_DEFINITIONS = (
					"DEBUG=1",
					"$(inherited)",
				);
				GCC_WARN_64_TO_32_BIT_CONVERSION = YES;
				GCC_WARN_ABOUT_RETURN_TYPE = YES_ERROR;
				GCC_WARN_UNDECLARED_SELECTOR = YES;
				GCC_WARN_UNINITIALIZED_AUTOS = YES_AGGRESSIVE;
				GCC_WARN_UNUSED_FUNCTION = YES;
				GCC_WARN_UNUSED_VARIABLE = YES;
<<<<<<< HEAD
				IPHONEOS_DEPLOYMENT_TARGET = 11.4;
=======
				IPHONEOS_DEPLOYMENT_TARGET = 12.2;
>>>>>>> e56587c1
				LOCALIZED_STRING_MACRO_NAMES = (
					NSLocalizedString,
					CFLocalizedString,
					LocalizedString,
				);
				MAIN_APP_BUNDLE_IDENTIFIER = "$(inherited).Loop";
				MTL_ENABLE_DEBUG_INFO = YES;
				ONLY_ACTIVE_ARCH = YES;
				SDKROOT = iphoneos;
				SWIFT_OPTIMIZATION_LEVEL = "-Onone";
				SWIFT_VERSION = 5.0;
				TARGETED_DEVICE_FAMILY = "1,2";
				WARNING_CFLAGS = "-Wall";
				WATCHOS_DEPLOYMENT_TARGET = 4.1;
			};
			name = Debug;
		};
		43776FB51B8022E90074EA36 /* Release */ = {
			isa = XCBuildConfiguration;
			baseConfigurationReference = 437D9BA11D7B5203007245E8 /* Loop.xcconfig */;
			buildSettings = {
				ALWAYS_SEARCH_USER_PATHS = NO;
				APP_GROUP_IDENTIFIER = "group.$(MAIN_APP_BUNDLE_IDENTIFIER)Group";
				CLANG_ANALYZER_LOCALIZABILITY_NONLOCALIZED = YES;
				CLANG_CXX_LANGUAGE_STANDARD = "gnu++0x";
				CLANG_CXX_LIBRARY = "libc++";
				CLANG_ENABLE_MODULES = YES;
				CLANG_ENABLE_OBJC_ARC = YES;
				CLANG_WARN_BLOCK_CAPTURE_AUTORELEASING = YES;
				CLANG_WARN_BOOL_CONVERSION = YES;
				CLANG_WARN_COMMA = YES;
				CLANG_WARN_CONSTANT_CONVERSION = YES;
				CLANG_WARN_DEPRECATED_OBJC_IMPLEMENTATIONS = YES;
				CLANG_WARN_DIRECT_OBJC_ISA_USAGE = YES_ERROR;
				CLANG_WARN_EMPTY_BODY = YES;
				CLANG_WARN_ENUM_CONVERSION = YES;
				CLANG_WARN_INFINITE_RECURSION = YES;
				CLANG_WARN_INT_CONVERSION = YES;
				CLANG_WARN_NON_LITERAL_NULL_CONVERSION = YES;
				CLANG_WARN_OBJC_IMPLICIT_RETAIN_SELF = YES;
				CLANG_WARN_OBJC_LITERAL_CONVERSION = YES;
				CLANG_WARN_OBJC_ROOT_CLASS = YES_ERROR;
				CLANG_WARN_RANGE_LOOP_ANALYSIS = YES;
				CLANG_WARN_STRICT_PROTOTYPES = YES;
				CLANG_WARN_SUSPICIOUS_MOVE = YES;
				CLANG_WARN_UNREACHABLE_CODE = YES;
				CLANG_WARN__DUPLICATE_METHOD_MATCH = YES;
				CODE_SIGN_IDENTITY = "iPhone Developer: loudnate@gmail.com (XZN842LDLT)";
				COPY_PHASE_STRIP = NO;
				CURRENT_PROJECT_VERSION = 57;
				DEBUG_INFORMATION_FORMAT = "dwarf-with-dsym";
				ENABLE_NS_ASSERTIONS = NO;
				ENABLE_STRICT_OBJC_MSGSEND = YES;
				FRAMEWORK_SEARCH_PATHS = (
					"$(inherited)",
					"$(PROJECT_DIR)/Carthage/Build/iOS",
				);
				GCC_C_LANGUAGE_STANDARD = gnu99;
				GCC_NO_COMMON_BLOCKS = YES;
				GCC_WARN_64_TO_32_BIT_CONVERSION = YES;
				GCC_WARN_ABOUT_RETURN_TYPE = YES_ERROR;
				GCC_WARN_UNDECLARED_SELECTOR = YES;
				GCC_WARN_UNINITIALIZED_AUTOS = YES_AGGRESSIVE;
				GCC_WARN_UNUSED_FUNCTION = YES;
				GCC_WARN_UNUSED_VARIABLE = YES;
<<<<<<< HEAD
				IPHONEOS_DEPLOYMENT_TARGET = 11.4;
=======
				IPHONEOS_DEPLOYMENT_TARGET = 12.2;
>>>>>>> e56587c1
				LOCALIZED_STRING_MACRO_NAMES = (
					NSLocalizedString,
					CFLocalizedString,
					LocalizedString,
				);
				MAIN_APP_BUNDLE_IDENTIFIER = "$(inherited).Loop";
				MTL_ENABLE_DEBUG_INFO = NO;
				SDKROOT = iphoneos;
				SWIFT_OPTIMIZATION_LEVEL = "-Owholemodule";
				SWIFT_VERSION = 5.0;
				TARGETED_DEVICE_FAMILY = "1,2";
				VALIDATE_PRODUCT = YES;
				WARNING_CFLAGS = "-Wall";
				WATCHOS_DEPLOYMENT_TARGET = 4.1;
			};
			name = Release;
		};
		43776FB71B8022E90074EA36 /* Debug */ = {
			isa = XCBuildConfiguration;
			buildSettings = {
				ALWAYS_EMBED_SWIFT_STANDARD_LIBRARIES = YES;
				ASSETCATALOG_COMPILER_APPICON_NAME = "$(APPICON_NAME)";
				CODE_SIGN_ENTITLEMENTS = Loop/Loop.entitlements;
				CODE_SIGN_IDENTITY = "iPhone Developer";
				DEVELOPMENT_TEAM = "";
				ENABLE_BITCODE = YES;
				INFOPLIST_FILE = Loop/Info.plist;
				LD_RUNPATH_SEARCH_PATHS = "$(inherited) @executable_path/Frameworks";
				"OTHER_SWIFT_FLAGS[arch=*]" = "-DDEBUG";
				"OTHER_SWIFT_FLAGS[sdk=iphonesimulator*]" = "-D IOS_SIMULATOR";
				PRODUCT_BUNDLE_IDENTIFIER = "$(MAIN_APP_BUNDLE_IDENTIFIER)";
				PRODUCT_NAME = "$(TARGET_NAME)";
				PROVISIONING_PROFILE = "";
			};
			name = Debug;
		};
		43776FB81B8022E90074EA36 /* Release */ = {
			isa = XCBuildConfiguration;
			buildSettings = {
				ALWAYS_EMBED_SWIFT_STANDARD_LIBRARIES = YES;
				ASSETCATALOG_COMPILER_APPICON_NAME = "$(APPICON_NAME)";
				CODE_SIGN_ENTITLEMENTS = Loop/Loop.entitlements;
				CODE_SIGN_IDENTITY = "iPhone Developer";
				DEVELOPMENT_TEAM = "";
				ENABLE_BITCODE = YES;
				INFOPLIST_FILE = Loop/Info.plist;
				LD_RUNPATH_SEARCH_PATHS = "$(inherited) @executable_path/Frameworks";
				PRODUCT_BUNDLE_IDENTIFIER = "$(MAIN_APP_BUNDLE_IDENTIFIER)";
				PRODUCT_NAME = "$(TARGET_NAME)";
				PROVISIONING_PROFILE = "";
			};
			name = Release;
		};
		43A943961B926B7B0051FA24 /* Debug */ = {
			isa = XCBuildConfiguration;
			buildSettings = {
				ASSETCATALOG_COMPILER_COMPLICATION_NAME = Complication;
				CLANG_ENABLE_MODULES = YES;
				CODE_SIGN_ENTITLEMENTS = "WatchApp Extension/WatchApp Extension.entitlements";
				CODE_SIGN_IDENTITY = "iPhone Developer";
				"CODE_SIGN_IDENTITY[sdk=watchos*]" = "iPhone Developer";
				DEVELOPMENT_TEAM = "";
				FRAMEWORK_SEARCH_PATHS = "$(PROJECT_DIR)/Carthage/Build/watchOS";
				INFOPLIST_FILE = "WatchApp Extension/Info.plist";
				LD_RUNPATH_SEARCH_PATHS = "$(inherited) @executable_path/Frameworks @executable_path/../../Frameworks";
				PRODUCT_BUNDLE_IDENTIFIER = "$(MAIN_APP_BUNDLE_IDENTIFIER).LoopWatch.watchkitextension";
				PRODUCT_NAME = "${TARGET_NAME}";
				PROVISIONING_PROFILE = "";
				SDKROOT = watchos;
				SKIP_INSTALL = YES;
				SWIFT_OBJC_BRIDGING_HEADER = "WatchApp Extension/Extensions/WatchApp Extension-Bridging-Header.h";
				SWIFT_OPTIMIZATION_LEVEL = "-Onone";
				TARGETED_DEVICE_FAMILY = 4;
				WATCHOS_DEPLOYMENT_TARGET = 5.2;
			};
			name = Debug;
		};
		43A943971B926B7B0051FA24 /* Release */ = {
			isa = XCBuildConfiguration;
			buildSettings = {
				ASSETCATALOG_COMPILER_COMPLICATION_NAME = Complication;
				CLANG_ENABLE_MODULES = YES;
				CODE_SIGN_ENTITLEMENTS = "WatchApp Extension/WatchApp Extension.entitlements";
				CODE_SIGN_IDENTITY = "iPhone Developer";
				"CODE_SIGN_IDENTITY[sdk=watchos*]" = "iPhone Developer";
				DEVELOPMENT_TEAM = "";
				FRAMEWORK_SEARCH_PATHS = "$(PROJECT_DIR)/Carthage/Build/watchOS";
				INFOPLIST_FILE = "WatchApp Extension/Info.plist";
				LD_RUNPATH_SEARCH_PATHS = "$(inherited) @executable_path/Frameworks @executable_path/../../Frameworks";
				PRODUCT_BUNDLE_IDENTIFIER = "$(MAIN_APP_BUNDLE_IDENTIFIER).LoopWatch.watchkitextension";
				PRODUCT_NAME = "${TARGET_NAME}";
				PROVISIONING_PROFILE = "";
				SDKROOT = watchos;
				SKIP_INSTALL = YES;
				SWIFT_OBJC_BRIDGING_HEADER = "WatchApp Extension/Extensions/WatchApp Extension-Bridging-Header.h";
				TARGETED_DEVICE_FAMILY = 4;
				WATCHOS_DEPLOYMENT_TARGET = 5.2;
			};
			name = Release;
		};
		43A9439A1B926B7B0051FA24 /* Debug */ = {
			isa = XCBuildConfiguration;
			buildSettings = {
				ALWAYS_EMBED_SWIFT_STANDARD_LIBRARIES = YES;
				ASSETCATALOG_COMPILER_APPICON_NAME = "$(APPICON_NAME)";
				CODE_SIGN_IDENTITY = "iPhone Developer";
				"CODE_SIGN_IDENTITY[sdk=watchos*]" = "iPhone Developer";
				DEVELOPMENT_TEAM = "";
				FRAMEWORK_SEARCH_PATHS = "$(PROJECT_DIR)/Carthage/Build/watchOS";
				IBSC_MODULE = WatchApp_Extension;
				INFOPLIST_FILE = WatchApp/Info.plist;
				LD_RUNPATH_SEARCH_PATHS = "$(inherited) @executable_path/Frameworks";
				PRODUCT_BUNDLE_IDENTIFIER = "$(MAIN_APP_BUNDLE_IDENTIFIER).LoopWatch";
				PRODUCT_NAME = "$(TARGET_NAME)";
				PROVISIONING_PROFILE = "";
				SDKROOT = watchos;
				SKIP_INSTALL = YES;
				TARGETED_DEVICE_FAMILY = 4;
				WATCHOS_DEPLOYMENT_TARGET = 5.2;
			};
			name = Debug;
		};
		43A9439B1B926B7B0051FA24 /* Release */ = {
			isa = XCBuildConfiguration;
			buildSettings = {
				ALWAYS_EMBED_SWIFT_STANDARD_LIBRARIES = YES;
				ASSETCATALOG_COMPILER_APPICON_NAME = "$(APPICON_NAME)";
				CODE_SIGN_IDENTITY = "iPhone Developer";
				"CODE_SIGN_IDENTITY[sdk=watchos*]" = "iPhone Developer";
				DEVELOPMENT_TEAM = "";
				FRAMEWORK_SEARCH_PATHS = "$(PROJECT_DIR)/Carthage/Build/watchOS";
				IBSC_MODULE = WatchApp_Extension;
				INFOPLIST_FILE = WatchApp/Info.plist;
				LD_RUNPATH_SEARCH_PATHS = "$(inherited) @executable_path/Frameworks";
				PRODUCT_BUNDLE_IDENTIFIER = "$(MAIN_APP_BUNDLE_IDENTIFIER).LoopWatch";
				PRODUCT_NAME = "$(TARGET_NAME)";
				PROVISIONING_PROFILE = "";
				SDKROOT = watchos;
				SKIP_INSTALL = YES;
				TARGETED_DEVICE_FAMILY = 4;
				WATCHOS_DEPLOYMENT_TARGET = 5.2;
			};
			name = Release;
		};
		43D9002821EB209400AF44BF /* Debug */ = {
			isa = XCBuildConfiguration;
			buildSettings = {
				APPLICATION_EXTENSION_API_ONLY = YES;
				CLANG_ANALYZER_NONNULL = YES;
				CLANG_ANALYZER_NUMBER_OBJECT_CONVERSION = YES_AGGRESSIVE;
				CLANG_CXX_LANGUAGE_STANDARD = "gnu++14";
				CLANG_ENABLE_OBJC_WEAK = YES;
				CLANG_WARN_DOCUMENTATION_COMMENTS = YES;
				CLANG_WARN_UNGUARDED_AVAILABILITY = YES_AGGRESSIVE;
				CODE_SIGN_IDENTITY = "";
				CODE_SIGN_STYLE = Automatic;
				CURRENT_PROJECT_VERSION = 57;
				DEFINES_MODULE = YES;
				DEVELOPMENT_TEAM = "";
				DYLIB_COMPATIBILITY_VERSION = 1;
				DYLIB_CURRENT_VERSION = 57;
				DYLIB_INSTALL_NAME_BASE = "@rpath";
				FRAMEWORK_SEARCH_PATHS = "$(PROJECT_DIR)/Carthage/Build/watchOS";
				GCC_C_LANGUAGE_STANDARD = gnu11;
				INFOPLIST_FILE = LoopCore/Info.plist;
				INSTALL_PATH = "$(LOCAL_LIBRARY_DIR)/Frameworks";
				LD_RUNPATH_SEARCH_PATHS = "$(inherited) @executable_path/Frameworks @loader_path/Frameworks";
				MTL_ENABLE_DEBUG_INFO = INCLUDE_SOURCE;
				MTL_FAST_MATH = YES;
				PRODUCT_BUNDLE_IDENTIFIER = com.loopkit.LoopCore;
				PRODUCT_NAME = LoopCore;
				SDKROOT = watchos;
				SKIP_INSTALL = YES;
				SWIFT_ACTIVE_COMPILATION_CONDITIONS = DEBUG;
				TARGETED_DEVICE_FAMILY = 4;
				VERSIONING_SYSTEM = "apple-generic";
				VERSION_INFO_PREFIX = "";
			};
			name = Debug;
		};
		43D9002921EB209400AF44BF /* Release */ = {
			isa = XCBuildConfiguration;
			buildSettings = {
				APPLICATION_EXTENSION_API_ONLY = YES;
				CLANG_ANALYZER_NONNULL = YES;
				CLANG_ANALYZER_NUMBER_OBJECT_CONVERSION = YES_AGGRESSIVE;
				CLANG_CXX_LANGUAGE_STANDARD = "gnu++14";
				CLANG_ENABLE_OBJC_WEAK = YES;
				CLANG_WARN_DOCUMENTATION_COMMENTS = YES;
				CLANG_WARN_UNGUARDED_AVAILABILITY = YES_AGGRESSIVE;
				CODE_SIGN_IDENTITY = "";
				CODE_SIGN_STYLE = Automatic;
				CURRENT_PROJECT_VERSION = 57;
				DEFINES_MODULE = YES;
				DEVELOPMENT_TEAM = "";
				DYLIB_COMPATIBILITY_VERSION = 1;
				DYLIB_CURRENT_VERSION = 57;
				DYLIB_INSTALL_NAME_BASE = "@rpath";
				FRAMEWORK_SEARCH_PATHS = "$(PROJECT_DIR)/Carthage/Build/watchOS";
				GCC_C_LANGUAGE_STANDARD = gnu11;
				INFOPLIST_FILE = LoopCore/Info.plist;
				INSTALL_PATH = "$(LOCAL_LIBRARY_DIR)/Frameworks";
				LD_RUNPATH_SEARCH_PATHS = "$(inherited) @executable_path/Frameworks @loader_path/Frameworks";
				MTL_FAST_MATH = YES;
				PRODUCT_BUNDLE_IDENTIFIER = com.loopkit.LoopCore;
				PRODUCT_NAME = LoopCore;
				SDKROOT = watchos;
				SKIP_INSTALL = YES;
				TARGETED_DEVICE_FAMILY = 4;
				VERSIONING_SYSTEM = "apple-generic";
				VERSION_INFO_PREFIX = "";
			};
			name = Release;
		};
		43D9FFB121EA9A0F00AF44BF /* Debug */ = {
			isa = XCBuildConfiguration;
			buildSettings = {
				ALWAYS_EMBED_SWIFT_STANDARD_LIBRARIES = YES;
				ASSETCATALOG_COMPILER_APPICON_NAME = AppIcon;
				CLANG_ANALYZER_NONNULL = YES;
				CLANG_ANALYZER_NUMBER_OBJECT_CONVERSION = YES_AGGRESSIVE;
				CLANG_CXX_LANGUAGE_STANDARD = "gnu++14";
				CLANG_ENABLE_OBJC_WEAK = YES;
				CLANG_WARN_DOCUMENTATION_COMMENTS = YES;
				CLANG_WARN_UNGUARDED_AVAILABILITY = YES_AGGRESSIVE;
				CODE_SIGN_ENTITLEMENTS = Learn/Learn.entitlements;
				CODE_SIGN_IDENTITY = "iPhone Developer";
				CODE_SIGN_STYLE = Automatic;
				DEVELOPMENT_TEAM = "";
				GCC_C_LANGUAGE_STANDARD = gnu11;
				INFOPLIST_FILE = Learn/Info.plist;
				IPHONEOS_DEPLOYMENT_TARGET = 12.0;
				LD_RUNPATH_SEARCH_PATHS = "$(inherited) @executable_path/Frameworks";
				MTL_ENABLE_DEBUG_INFO = INCLUDE_SOURCE;
				MTL_FAST_MATH = YES;
				PRODUCT_BUNDLE_IDENTIFIER = "$(MAIN_APP_BUNDLE_IDENTIFIER)Learn";
				PRODUCT_NAME = "$(TARGET_NAME)";
				SWIFT_ACTIVE_COMPILATION_CONDITIONS = DEBUG;
				TARGETED_DEVICE_FAMILY = "1,2";
			};
			name = Debug;
		};
		43D9FFB221EA9A0F00AF44BF /* Release */ = {
			isa = XCBuildConfiguration;
			buildSettings = {
				ALWAYS_EMBED_SWIFT_STANDARD_LIBRARIES = YES;
				ASSETCATALOG_COMPILER_APPICON_NAME = AppIcon;
				CLANG_ANALYZER_NONNULL = YES;
				CLANG_ANALYZER_NUMBER_OBJECT_CONVERSION = YES_AGGRESSIVE;
				CLANG_CXX_LANGUAGE_STANDARD = "gnu++14";
				CLANG_ENABLE_OBJC_WEAK = YES;
				CLANG_WARN_DOCUMENTATION_COMMENTS = YES;
				CLANG_WARN_UNGUARDED_AVAILABILITY = YES_AGGRESSIVE;
				CODE_SIGN_ENTITLEMENTS = Learn/Learn.entitlements;
				CODE_SIGN_IDENTITY = "iPhone Developer";
				CODE_SIGN_STYLE = Automatic;
				DEVELOPMENT_TEAM = "";
				GCC_C_LANGUAGE_STANDARD = gnu11;
				INFOPLIST_FILE = Learn/Info.plist;
				IPHONEOS_DEPLOYMENT_TARGET = 12.0;
				LD_RUNPATH_SEARCH_PATHS = "$(inherited) @executable_path/Frameworks";
				MTL_FAST_MATH = YES;
				PRODUCT_BUNDLE_IDENTIFIER = "$(MAIN_APP_BUNDLE_IDENTIFIER)Learn";
				PRODUCT_NAME = "$(TARGET_NAME)";
				TARGETED_DEVICE_FAMILY = "1,2";
			};
			name = Release;
		};
		43D9FFD921EAE05D00AF44BF /* Debug */ = {
			isa = XCBuildConfiguration;
			buildSettings = {
				APPLICATION_EXTENSION_API_ONLY = YES;
				CLANG_ANALYZER_NONNULL = YES;
				CLANG_ANALYZER_NUMBER_OBJECT_CONVERSION = YES_AGGRESSIVE;
				CLANG_CXX_LANGUAGE_STANDARD = "gnu++14";
				CLANG_ENABLE_OBJC_WEAK = YES;
				CLANG_WARN_DOCUMENTATION_COMMENTS = YES;
				CLANG_WARN_UNGUARDED_AVAILABILITY = YES_AGGRESSIVE;
				CODE_SIGN_IDENTITY = "";
				CODE_SIGN_STYLE = Automatic;
				CURRENT_PROJECT_VERSION = 57;
				DEFINES_MODULE = YES;
				DEVELOPMENT_TEAM = "";
				DYLIB_COMPATIBILITY_VERSION = 1;
				DYLIB_CURRENT_VERSION = 57;
				DYLIB_INSTALL_NAME_BASE = "@rpath";
				GCC_C_LANGUAGE_STANDARD = gnu11;
				INFOPLIST_FILE = LoopCore/Info.plist;
				INSTALL_PATH = "$(LOCAL_LIBRARY_DIR)/Frameworks";
				LD_RUNPATH_SEARCH_PATHS = "$(inherited) @executable_path/Frameworks @loader_path/Frameworks";
				MTL_ENABLE_DEBUG_INFO = INCLUDE_SOURCE;
				MTL_FAST_MATH = YES;
				PRODUCT_BUNDLE_IDENTIFIER = com.loopkit.LoopCore;
				PRODUCT_NAME = "$(TARGET_NAME:c99extidentifier)";
				SKIP_INSTALL = YES;
				SWIFT_ACTIVE_COMPILATION_CONDITIONS = DEBUG;
				VERSIONING_SYSTEM = "apple-generic";
				VERSION_INFO_PREFIX = "";
			};
			name = Debug;
		};
		43D9FFDA21EAE05D00AF44BF /* Release */ = {
			isa = XCBuildConfiguration;
			buildSettings = {
				APPLICATION_EXTENSION_API_ONLY = YES;
				CLANG_ANALYZER_NONNULL = YES;
				CLANG_ANALYZER_NUMBER_OBJECT_CONVERSION = YES_AGGRESSIVE;
				CLANG_CXX_LANGUAGE_STANDARD = "gnu++14";
				CLANG_ENABLE_OBJC_WEAK = YES;
				CLANG_WARN_DOCUMENTATION_COMMENTS = YES;
				CLANG_WARN_UNGUARDED_AVAILABILITY = YES_AGGRESSIVE;
				CODE_SIGN_IDENTITY = "";
				CODE_SIGN_STYLE = Automatic;
				CURRENT_PROJECT_VERSION = 57;
				DEFINES_MODULE = YES;
				DEVELOPMENT_TEAM = "";
				DYLIB_COMPATIBILITY_VERSION = 1;
				DYLIB_CURRENT_VERSION = 57;
				DYLIB_INSTALL_NAME_BASE = "@rpath";
				GCC_C_LANGUAGE_STANDARD = gnu11;
				INFOPLIST_FILE = LoopCore/Info.plist;
				INSTALL_PATH = "$(LOCAL_LIBRARY_DIR)/Frameworks";
				LD_RUNPATH_SEARCH_PATHS = "$(inherited) @executable_path/Frameworks @loader_path/Frameworks";
				MTL_FAST_MATH = YES;
				PRODUCT_BUNDLE_IDENTIFIER = com.loopkit.LoopCore;
				PRODUCT_NAME = "$(TARGET_NAME:c99extidentifier)";
				SKIP_INSTALL = YES;
				VERSIONING_SYSTEM = "apple-generic";
				VERSION_INFO_PREFIX = "";
			};
			name = Release;
		};
		43E2D8D71D20BF42004DA55F /* Debug */ = {
			isa = XCBuildConfiguration;
			buildSettings = {
				CLANG_ANALYZER_NONNULL = YES;
				CODE_SIGN_IDENTITY = "iPhone Developer";
				"CODE_SIGN_IDENTITY[sdk=iphoneos*]" = "iPhone Developer";
				CODE_SIGN_STYLE = Automatic;
				DEVELOPMENT_TEAM = "";
				INFOPLIST_FILE = DoseMathTests/Info.plist;
				LD_RUNPATH_SEARCH_PATHS = "$(inherited) @loader_path/Frameworks";
				PRODUCT_BUNDLE_IDENTIFIER = com.loudnate.DoseMathTests;
				PRODUCT_NAME = "$(TARGET_NAME)";
				PROVISIONING_PROFILE_SPECIFIER = "";
			};
			name = Debug;
		};
		43E2D8D81D20BF42004DA55F /* Release */ = {
			isa = XCBuildConfiguration;
			buildSettings = {
				CLANG_ANALYZER_NONNULL = YES;
				CODE_SIGN_IDENTITY = "iPhone Developer";
				"CODE_SIGN_IDENTITY[sdk=iphoneos*]" = "iPhone Developer";
				CODE_SIGN_STYLE = Automatic;
				DEVELOPMENT_TEAM = "";
				INFOPLIST_FILE = DoseMathTests/Info.plist;
				LD_RUNPATH_SEARCH_PATHS = "$(inherited) @loader_path/Frameworks";
				PRODUCT_BUNDLE_IDENTIFIER = com.loudnate.DoseMathTests;
				PRODUCT_NAME = "$(TARGET_NAME)";
				PROVISIONING_PROFILE_SPECIFIER = "";
			};
			name = Release;
		};
		43E2D9131D20C581004DA55F /* Debug */ = {
			isa = XCBuildConfiguration;
			buildSettings = {
				BUNDLE_LOADER = "$(TEST_HOST)";
				CLANG_ANALYZER_NONNULL = YES;
				CODE_SIGN_IDENTITY = "iPhone Developer";
				"CODE_SIGN_IDENTITY[sdk=iphoneos*]" = "iPhone Developer";
				CODE_SIGN_STYLE = Automatic;
				DEVELOPMENT_TEAM = "";
				INFOPLIST_FILE = LoopTests/Info.plist;
				LD_RUNPATH_SEARCH_PATHS = "$(inherited) @executable_path/Frameworks @loader_path/Frameworks";
				PRODUCT_BUNDLE_IDENTIFIER = com.loudnate.LoopTests;
				PRODUCT_NAME = "$(TARGET_NAME)";
				PROVISIONING_PROFILE_SPECIFIER = "";
				TEST_HOST = "$(BUILT_PRODUCTS_DIR)/Loop.app/Loop";
			};
			name = Debug;
		};
		43E2D9141D20C581004DA55F /* Release */ = {
			isa = XCBuildConfiguration;
			buildSettings = {
				BUNDLE_LOADER = "$(TEST_HOST)";
				CLANG_ANALYZER_NONNULL = YES;
				CODE_SIGN_IDENTITY = "iPhone Developer";
				"CODE_SIGN_IDENTITY[sdk=iphoneos*]" = "iPhone Developer";
				CODE_SIGN_STYLE = Automatic;
				DEVELOPMENT_TEAM = "";
				INFOPLIST_FILE = LoopTests/Info.plist;
				LD_RUNPATH_SEARCH_PATHS = "$(inherited) @executable_path/Frameworks @loader_path/Frameworks";
				PRODUCT_BUNDLE_IDENTIFIER = com.loudnate.LoopTests;
				PRODUCT_NAME = "$(TARGET_NAME)";
				PROVISIONING_PROFILE_SPECIFIER = "";
				TEST_HOST = "$(BUILT_PRODUCTS_DIR)/Loop.app/Loop";
			};
			name = Release;
		};
		4F70C1E91DE8DCA8006380B7 /* Debug */ = {
			isa = XCBuildConfiguration;
			buildSettings = {
				CLANG_ANALYZER_NONNULL = YES;
				CLANG_WARN_DOCUMENTATION_COMMENTS = YES;
				CLANG_WARN_SUSPICIOUS_MOVES = YES;
				CODE_SIGN_ENTITLEMENTS = "Loop Status Extension/Loop Status Extension.entitlements";
				CODE_SIGN_IDENTITY = "iPhone Developer";
				"CODE_SIGN_IDENTITY[sdk=iphoneos*]" = "iPhone Developer";
				DEVELOPMENT_TEAM = "";
				ENABLE_BITCODE = NO;
				INFOPLIST_FILE = "Loop Status Extension/Info.plist";
				LD_RUNPATH_SEARCH_PATHS = "$(inherited) @executable_path/Frameworks @executable_path/../../Frameworks";
				PRODUCT_BUNDLE_IDENTIFIER = "$(MAIN_APP_BUNDLE_IDENTIFIER).statuswidget";
				PRODUCT_NAME = "$(TARGET_NAME)";
				SKIP_INSTALL = YES;
				SWIFT_ACTIVE_COMPILATION_CONDITIONS = DEBUG;
			};
			name = Debug;
		};
		4F70C1EA1DE8DCA8006380B7 /* Release */ = {
			isa = XCBuildConfiguration;
			buildSettings = {
				CLANG_ANALYZER_NONNULL = YES;
				CLANG_WARN_DOCUMENTATION_COMMENTS = YES;
				CLANG_WARN_SUSPICIOUS_MOVES = YES;
				CODE_SIGN_ENTITLEMENTS = "Loop Status Extension/Loop Status Extension.entitlements";
				CODE_SIGN_IDENTITY = "iPhone Developer";
				"CODE_SIGN_IDENTITY[sdk=iphoneos*]" = "iPhone Developer";
				DEVELOPMENT_TEAM = "";
				ENABLE_BITCODE = NO;
				INFOPLIST_FILE = "Loop Status Extension/Info.plist";
				LD_RUNPATH_SEARCH_PATHS = "$(inherited) @executable_path/Frameworks @executable_path/../../Frameworks";
				PRODUCT_BUNDLE_IDENTIFIER = "$(MAIN_APP_BUNDLE_IDENTIFIER).statuswidget";
				PRODUCT_NAME = "$(TARGET_NAME)";
				SKIP_INSTALL = YES;
			};
			name = Release;
		};
		4F7528901DFE1DC600C322D6 /* Debug */ = {
			isa = XCBuildConfiguration;
			buildSettings = {
				APPLICATION_EXTENSION_API_ONLY = YES;
				CLANG_ANALYZER_NONNULL = YES;
				CLANG_WARN_DOCUMENTATION_COMMENTS = YES;
				CLANG_WARN_SUSPICIOUS_MOVES = YES;
				CODE_SIGN_IDENTITY = "";
				"CODE_SIGN_IDENTITY[sdk=iphoneos*]" = "";
				CURRENT_PROJECT_VERSION = 57;
				DEFINES_MODULE = YES;
				DEVELOPMENT_TEAM = "";
				DYLIB_COMPATIBILITY_VERSION = 1;
				DYLIB_CURRENT_VERSION = 57;
				DYLIB_INSTALL_NAME_BASE = "@rpath";
				INFOPLIST_FILE = LoopUI/Info.plist;
				INSTALL_PATH = "$(LOCAL_LIBRARY_DIR)/Frameworks";
				LD_RUNPATH_SEARCH_PATHS = "$(inherited) @executable_path/Frameworks @loader_path/Frameworks";
				PRODUCT_BUNDLE_IDENTIFIER = "$(MAIN_APP_BUNDLE_IDENTIFIER).LoopUI";
				PRODUCT_NAME = "$(TARGET_NAME)";
				SKIP_INSTALL = YES;
				SWIFT_ACTIVE_COMPILATION_CONDITIONS = DEBUG;
				VERSIONING_SYSTEM = "apple-generic";
				VERSION_INFO_PREFIX = "";
			};
			name = Debug;
		};
		4F7528911DFE1DC600C322D6 /* Release */ = {
			isa = XCBuildConfiguration;
			buildSettings = {
				APPLICATION_EXTENSION_API_ONLY = YES;
				CLANG_ANALYZER_NONNULL = YES;
				CLANG_WARN_DOCUMENTATION_COMMENTS = YES;
				CLANG_WARN_SUSPICIOUS_MOVES = YES;
				CODE_SIGN_IDENTITY = "";
				"CODE_SIGN_IDENTITY[sdk=iphoneos*]" = "";
				CURRENT_PROJECT_VERSION = 57;
				DEFINES_MODULE = YES;
				DEVELOPMENT_TEAM = "";
				DYLIB_COMPATIBILITY_VERSION = 1;
				DYLIB_CURRENT_VERSION = 57;
				DYLIB_INSTALL_NAME_BASE = "@rpath";
				INFOPLIST_FILE = LoopUI/Info.plist;
				INSTALL_PATH = "$(LOCAL_LIBRARY_DIR)/Frameworks";
				LD_RUNPATH_SEARCH_PATHS = "$(inherited) @executable_path/Frameworks @loader_path/Frameworks";
				PRODUCT_BUNDLE_IDENTIFIER = "$(MAIN_APP_BUNDLE_IDENTIFIER).LoopUI";
				PRODUCT_NAME = "$(TARGET_NAME)";
				SKIP_INSTALL = YES;
				VERSIONING_SYSTEM = "apple-generic";
				VERSION_INFO_PREFIX = "";
			};
			name = Release;
		};
/* End XCBuildConfiguration section */

/* Begin XCConfigurationList section */
		432CF87820D8B8380066B889 /* Build configuration list for PBXAggregateTarget "Cartfile" */ = {
			isa = XCConfigurationList;
			buildConfigurations = (
				432CF87920D8B8380066B889 /* Debug */,
				432CF87A20D8B8380066B889 /* Release */,
			);
			defaultConfigurationIsVisible = 0;
			defaultConfigurationName = Release;
		};
		43776F871B8022E90074EA36 /* Build configuration list for PBXProject "Loop" */ = {
			isa = XCConfigurationList;
			buildConfigurations = (
				43776FB41B8022E90074EA36 /* Debug */,
				43776FB51B8022E90074EA36 /* Release */,
			);
			defaultConfigurationIsVisible = 0;
			defaultConfigurationName = Release;
		};
		43776FB61B8022E90074EA36 /* Build configuration list for PBXNativeTarget "Loop" */ = {
			isa = XCConfigurationList;
			buildConfigurations = (
				43776FB71B8022E90074EA36 /* Debug */,
				43776FB81B8022E90074EA36 /* Release */,
			);
			defaultConfigurationIsVisible = 0;
			defaultConfigurationName = Release;
		};
		43A943951B926B7B0051FA24 /* Build configuration list for PBXNativeTarget "WatchApp Extension" */ = {
			isa = XCConfigurationList;
			buildConfigurations = (
				43A943961B926B7B0051FA24 /* Debug */,
				43A943971B926B7B0051FA24 /* Release */,
			);
			defaultConfigurationIsVisible = 0;
			defaultConfigurationName = Release;
		};
		43A943991B926B7B0051FA24 /* Build configuration list for PBXNativeTarget "WatchApp" */ = {
			isa = XCConfigurationList;
			buildConfigurations = (
				43A9439A1B926B7B0051FA24 /* Debug */,
				43A9439B1B926B7B0051FA24 /* Release */,
			);
			defaultConfigurationIsVisible = 0;
			defaultConfigurationName = Release;
		};
		43D9002721EB209400AF44BF /* Build configuration list for PBXNativeTarget "LoopCore-watchOS" */ = {
			isa = XCConfigurationList;
			buildConfigurations = (
				43D9002821EB209400AF44BF /* Debug */,
				43D9002921EB209400AF44BF /* Release */,
			);
			defaultConfigurationIsVisible = 0;
			defaultConfigurationName = Release;
		};
		43D9FFB321EA9A0F00AF44BF /* Build configuration list for PBXNativeTarget "Learn" */ = {
			isa = XCConfigurationList;
			buildConfigurations = (
				43D9FFB121EA9A0F00AF44BF /* Debug */,
				43D9FFB221EA9A0F00AF44BF /* Release */,
			);
			defaultConfigurationIsVisible = 0;
			defaultConfigurationName = Release;
		};
		43D9FFD821EAE05D00AF44BF /* Build configuration list for PBXNativeTarget "LoopCore" */ = {
			isa = XCConfigurationList;
			buildConfigurations = (
				43D9FFD921EAE05D00AF44BF /* Debug */,
				43D9FFDA21EAE05D00AF44BF /* Release */,
			);
			defaultConfigurationIsVisible = 0;
			defaultConfigurationName = Release;
		};
		43E2D8D61D20BF42004DA55F /* Build configuration list for PBXNativeTarget "DoseMathTests" */ = {
			isa = XCConfigurationList;
			buildConfigurations = (
				43E2D8D71D20BF42004DA55F /* Debug */,
				43E2D8D81D20BF42004DA55F /* Release */,
			);
			defaultConfigurationIsVisible = 0;
			defaultConfigurationName = Release;
		};
		43E2D9121D20C581004DA55F /* Build configuration list for PBXNativeTarget "LoopTests" */ = {
			isa = XCConfigurationList;
			buildConfigurations = (
				43E2D9131D20C581004DA55F /* Debug */,
				43E2D9141D20C581004DA55F /* Release */,
			);
			defaultConfigurationIsVisible = 0;
			defaultConfigurationName = Release;
		};
		4F70C1EB1DE8DCA8006380B7 /* Build configuration list for PBXNativeTarget "Loop Status Extension" */ = {
			isa = XCConfigurationList;
			buildConfigurations = (
				4F70C1E91DE8DCA8006380B7 /* Debug */,
				4F70C1EA1DE8DCA8006380B7 /* Release */,
			);
			defaultConfigurationIsVisible = 0;
			defaultConfigurationName = Release;
		};
		4F7528921DFE1DC600C322D6 /* Build configuration list for PBXNativeTarget "LoopUI" */ = {
			isa = XCConfigurationList;
			buildConfigurations = (
				4F7528901DFE1DC600C322D6 /* Debug */,
				4F7528911DFE1DC600C322D6 /* Release */,
			);
			defaultConfigurationIsVisible = 0;
			defaultConfigurationName = Release;
		};
/* End XCConfigurationList section */
	};
	rootObject = 43776F841B8022E90074EA36 /* Project object */;
}<|MERGE_RESOLUTION|>--- conflicted
+++ resolved
@@ -3291,11 +3291,7 @@
 				GCC_WARN_UNINITIALIZED_AUTOS = YES_AGGRESSIVE;
 				GCC_WARN_UNUSED_FUNCTION = YES;
 				GCC_WARN_UNUSED_VARIABLE = YES;
-<<<<<<< HEAD
 				IPHONEOS_DEPLOYMENT_TARGET = 11.4;
-=======
-				IPHONEOS_DEPLOYMENT_TARGET = 12.2;
->>>>>>> e56587c1
 				LOCALIZED_STRING_MACRO_NAMES = (
 					NSLocalizedString,
 					CFLocalizedString,
@@ -3361,11 +3357,7 @@
 				GCC_WARN_UNINITIALIZED_AUTOS = YES_AGGRESSIVE;
 				GCC_WARN_UNUSED_FUNCTION = YES;
 				GCC_WARN_UNUSED_VARIABLE = YES;
-<<<<<<< HEAD
 				IPHONEOS_DEPLOYMENT_TARGET = 11.4;
-=======
-				IPHONEOS_DEPLOYMENT_TARGET = 12.2;
->>>>>>> e56587c1
 				LOCALIZED_STRING_MACRO_NAMES = (
 					NSLocalizedString,
 					CFLocalizedString,
