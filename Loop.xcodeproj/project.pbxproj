--- conflicted
+++ resolved
@@ -3327,11 +3327,7 @@
 				ASSETCATALOG_COMPILER_APPICON_NAME = "$(APPICON_NAME)";
 				CODE_SIGN_ENTITLEMENTS = Loop/Loop.entitlements;
 				CODE_SIGN_IDENTITY = "iPhone Developer";
-<<<<<<< HEAD
 				DEVELOPMENT_TEAM = "";
-=======
-				DEVELOPMENT_TEAM = L6S34EF9DC;
->>>>>>> 9aa5fa6b
 				INFOPLIST_FILE = Loop/Info.plist;
 				LD_RUNPATH_SEARCH_PATHS = "$(inherited) @executable_path/Frameworks";
 				"OTHER_SWIFT_FLAGS[arch=*]" = "-DDEBUG";
@@ -3349,11 +3345,7 @@
 				ASSETCATALOG_COMPILER_APPICON_NAME = "$(APPICON_NAME)";
 				CODE_SIGN_ENTITLEMENTS = Loop/Loop.entitlements;
 				CODE_SIGN_IDENTITY = "iPhone Developer";
-<<<<<<< HEAD
 				DEVELOPMENT_TEAM = "";
-=======
-				DEVELOPMENT_TEAM = L6S34EF9DC;
->>>>>>> 9aa5fa6b
 				INFOPLIST_FILE = Loop/Info.plist;
 				LD_RUNPATH_SEARCH_PATHS = "$(inherited) @executable_path/Frameworks";
 				PRODUCT_BUNDLE_IDENTIFIER = "$(MAIN_APP_BUNDLE_IDENTIFIER)";
@@ -3370,11 +3362,7 @@
 				CODE_SIGN_ENTITLEMENTS = "WatchApp Extension/WatchApp Extension.entitlements";
 				CODE_SIGN_IDENTITY = "iPhone Developer";
 				"CODE_SIGN_IDENTITY[sdk=watchos*]" = "iPhone Developer";
-<<<<<<< HEAD
 				DEVELOPMENT_TEAM = "";
-=======
-				DEVELOPMENT_TEAM = L6S34EF9DC;
->>>>>>> 9aa5fa6b
 				FRAMEWORK_SEARCH_PATHS = "$(PROJECT_DIR)/Carthage/Build/watchOS";
 				INFOPLIST_FILE = "WatchApp Extension/Info.plist";
 				LD_RUNPATH_SEARCH_PATHS = "$(inherited) @executable_path/Frameworks @executable_path/../../Frameworks";
@@ -3398,11 +3386,7 @@
 				CODE_SIGN_ENTITLEMENTS = "WatchApp Extension/WatchApp Extension.entitlements";
 				CODE_SIGN_IDENTITY = "iPhone Developer";
 				"CODE_SIGN_IDENTITY[sdk=watchos*]" = "iPhone Developer";
-<<<<<<< HEAD
 				DEVELOPMENT_TEAM = "";
-=======
-				DEVELOPMENT_TEAM = L6S34EF9DC;
->>>>>>> 9aa5fa6b
 				FRAMEWORK_SEARCH_PATHS = "$(PROJECT_DIR)/Carthage/Build/watchOS";
 				INFOPLIST_FILE = "WatchApp Extension/Info.plist";
 				LD_RUNPATH_SEARCH_PATHS = "$(inherited) @executable_path/Frameworks @executable_path/../../Frameworks";
@@ -3424,11 +3408,7 @@
 				ASSETCATALOG_COMPILER_APPICON_NAME = "$(APPICON_NAME)";
 				CODE_SIGN_IDENTITY = "iPhone Developer";
 				"CODE_SIGN_IDENTITY[sdk=watchos*]" = "iPhone Developer";
-<<<<<<< HEAD
 				DEVELOPMENT_TEAM = "";
-=======
-				DEVELOPMENT_TEAM = L6S34EF9DC;
->>>>>>> 9aa5fa6b
 				FRAMEWORK_SEARCH_PATHS = "$(PROJECT_DIR)/Carthage/Build/watchOS";
 				IBSC_MODULE = WatchApp_Extension;
 				INFOPLIST_FILE = WatchApp/Info.plist;
@@ -3450,11 +3430,7 @@
 				ASSETCATALOG_COMPILER_APPICON_NAME = "$(APPICON_NAME)";
 				CODE_SIGN_IDENTITY = "iPhone Developer";
 				"CODE_SIGN_IDENTITY[sdk=watchos*]" = "iPhone Developer";
-<<<<<<< HEAD
 				DEVELOPMENT_TEAM = "";
-=======
-				DEVELOPMENT_TEAM = L6S34EF9DC;
->>>>>>> 9aa5fa6b
 				FRAMEWORK_SEARCH_PATHS = "$(PROJECT_DIR)/Carthage/Build/watchOS";
 				IBSC_MODULE = WatchApp_Extension;
 				INFOPLIST_FILE = WatchApp/Info.plist;
@@ -3734,11 +3710,7 @@
 				CODE_SIGN_ENTITLEMENTS = "Loop Status Extension/Loop Status Extension.entitlements";
 				CODE_SIGN_IDENTITY = "iPhone Developer";
 				"CODE_SIGN_IDENTITY[sdk=iphoneos*]" = "iPhone Developer";
-<<<<<<< HEAD
 				DEVELOPMENT_TEAM = "";
-=======
-				DEVELOPMENT_TEAM = L6S34EF9DC;
->>>>>>> 9aa5fa6b
 				INFOPLIST_FILE = "Loop Status Extension/Info.plist";
 				LD_RUNPATH_SEARCH_PATHS = "$(inherited) @executable_path/Frameworks @executable_path/../../Frameworks";
 				PRODUCT_BUNDLE_IDENTIFIER = "$(MAIN_APP_BUNDLE_IDENTIFIER).statuswidget";
@@ -3757,11 +3729,7 @@
 				CODE_SIGN_ENTITLEMENTS = "Loop Status Extension/Loop Status Extension.entitlements";
 				CODE_SIGN_IDENTITY = "iPhone Developer";
 				"CODE_SIGN_IDENTITY[sdk=iphoneos*]" = "iPhone Developer";
-<<<<<<< HEAD
 				DEVELOPMENT_TEAM = "";
-=======
-				DEVELOPMENT_TEAM = L6S34EF9DC;
->>>>>>> 9aa5fa6b
 				INFOPLIST_FILE = "Loop Status Extension/Info.plist";
 				LD_RUNPATH_SEARCH_PATHS = "$(inherited) @executable_path/Frameworks @executable_path/../../Frameworks";
 				PRODUCT_BUNDLE_IDENTIFIER = "$(MAIN_APP_BUNDLE_IDENTIFIER).statuswidget";
