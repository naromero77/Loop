//
//  DeviceDataManager.swift
//  Naterade
//
//  Created by Nathan Racklyeft on 8/30/15.
//  Copyright © 2015 Nathan Racklyeft. All rights reserved.
//

import Foundation
import CarbKit
import GlucoseKit
import HealthKit
import InsulinKit
import LoopKit
import MinimedKit
import RileyLinkKit
import ShareClient
import xDripG5

enum State<T> {
    case NeedsConfiguration
    case Ready(T)
}


class DeviceDataManager: CarbStoreDelegate, TransmitterDelegate {
    /// Notification posted by the instance when new glucose data was processed
    static let GlucoseUpdatedNotification = "com.loudnate.Naterade.notification.GlucoseUpdated"

    /// Notification posted by the instance when new pump data was processed
    static let PumpStatusUpdatedNotification = "com.loudnate.Naterade.notification.PumpStatusUpdated"

    enum Error: ErrorType {
        case ValueError(String)
    }

    // MARK: - Utilities

    lazy var logger = DiagnosticLogger()

    /// Manages all the RileyLinks
    let rileyLinkManager: RileyLinkDeviceManager

    /// The share server client
    private let shareClient: ShareClient?

    /// The G5 transmitter object
    var transmitter: Transmitter? {
        switch transmitterState {
        case .Ready(let transmitter):
            return transmitter
        case .NeedsConfiguration:
            return nil
        }
    }

    // MARK: - RileyLink

    @objc private func receivedRileyLinkManagerNotification(note: NSNotification) {
        NSNotificationCenter.defaultCenter().postNotificationName(note.name, object: self, userInfo: note.userInfo)
    }

    @objc private func receivedRileyLinkPacketNotification(note: NSNotification) {
        if let
            device = note.object as? RileyLinkDevice,
            data = note.userInfo?[RileyLinkDevice.IdleMessageDataKey] as? NSData,
            message = PumpMessage(rxData: data)
        {
            switch message.packetType {
            case .MySentry:
                switch message.messageBody {
                case let body as MySentryPumpStatusMessageBody:
                    updatePumpStatus(body, fromDevice: device)
                case is MySentryAlertMessageBody, is MySentryAlertClearedMessageBody:
                    break
                case let body:
                    logger?.addMessage(["messageType": Int(message.messageType.rawValue), "messageBody": body.txData.hexadecimalString], toCollection: "sentryOther")
                }
            default:
                break
            }
        }
    }

    @objc private func receivedRileyLinkTimerTickNotification(note: NSNotification) {
        assertCurrentPumpData()
<<<<<<< HEAD
=======

        backfillGlucoseFromShareIfNeeded()
>>>>>>> d5d765ca
    }

    func connectToRileyLink(device: RileyLinkDevice) {
        connectedPeripheralIDs.insert(device.peripheral.identifier.UUIDString)

        rileyLinkManager.connectDevice(device)

        AnalyticsManager.didChangeRileyLinkConnectionState()
    }

    func disconnectFromRileyLink(device: RileyLinkDevice) {
        connectedPeripheralIDs.remove(device.peripheral.identifier.UUIDString)

        rileyLinkManager.disconnectDevice(device)

        AnalyticsManager.didChangeRileyLinkConnectionState()
    }

    // MARK: Pump data

    var latestPumpStatus: MySentryPumpStatusMessageBody?

    var latestReservoirValue: ReservoirValue?

    /**
     Handles receiving a MySentry status message, which are only posted by MM x23 pumps.
     
     This message has two important pieces of info about the pump: reservoir volume and battery.

     Because the RileyLink must actively listen for these packets, they are not the most reliable heartbeat. However, we can still use them to assert glucose data is current.

     - parameter status: The status message body
     - parameter device: The RileyLink that received the message
     */
    private func updatePumpStatus(status: MySentryPumpStatusMessageBody, fromDevice device: RileyLinkDevice) {
        status.pumpDateComponents.timeZone = pumpState?.timeZone

        // The pump sends the same message 3x, so ignore it if we've already seen it.
        guard status != latestPumpStatus, let pumpDate = status.pumpDateComponents.date else {
            return
        }

        latestPumpStatus = status

        backfillGlucoseFromShareIfNeeded()

        updateReservoirVolume(status.reservoirRemainingUnits, atDate: pumpDate, withTimeLeft: NSTimeInterval(minutes: Double(status.reservoirRemainingMinutes)))

        // Check for an empty battery. Sentry packets are still broadcast for a few hours after this value reaches 0.
        if status.batteryRemainingPercent == 0 {
            NotificationManager.sendPumpBatteryLowNotification()
        }
    }

    /**
     Store a new reservoir volume and notify observers of new pump data.

     - parameter units:    The number of units remaining
     - parameter date:     The date the reservoir was read
     - parameter timeLeft: The approximate time before the reservoir is empty
     */
    private func updateReservoirVolume(units: Double, atDate date: NSDate, withTimeLeft timeLeft: NSTimeInterval?) {
        doseStore.addReservoirValue(units, atDate: date) { (newValue, previousValue, error) -> Void in
            if let error = error {
                self.logger?.addError(error, fromSource: "DoseStore")
                return
            }

            self.latestReservoirValue = newValue

            NSNotificationCenter.defaultCenter().postNotificationName(self.dynamicType.PumpStatusUpdatedNotification, object: self)

            // Send notifications for low reservoir if necessary
            if let newVolume = newValue?.unitVolume, previousVolume = previousValue?.unitVolume {
                guard newVolume > 0 else {
                    NotificationManager.sendPumpReservoirEmptyNotification()
                    return
                }

                let warningThresholds: [Double] = [10, 20, 30]

                for threshold in warningThresholds {
                    if newVolume <= threshold && previousVolume > threshold {
                        NotificationManager.sendPumpReservoirLowNotificationForAmount(newVolume, andTimeRemaining: timeLeft)
                    }
                }
            }
        }
    }

    /**
     Ensures pump data is current by either waking and polling, or ensuring we're listening to sentry packets.
     */
    private func assertCurrentPumpData() {
        guard let device = rileyLinkManager.firstConnectedDevice else {
            return
        }

        device.assertIdleListening()

        // How long should we wait before we poll for new reservoir data?
        let reservoirTolerance = rileyLinkManager.idleListeningEnabled ? NSTimeInterval(minutes: 11) : NSTimeInterval(minutes: 4)

        // If we don't yet have reservoir data, or it's old, poll for it.
        if latestReservoirValue == nil || latestReservoirValue!.startDate.timeIntervalSinceNow <= -reservoirTolerance {
            device.ops?.readRemainingInsulin { (result) in
                switch result {
                case .Success(let units):
                    self.updateReservoirVolume(units, atDate: NSDate(), withTimeLeft: nil)
                case .Failure:
                    // Try to troubleshoot communications errors with the pump

                    // How long should we wait before we re-tune the RileyLink?
                    let tuneTolerance = NSTimeInterval(minutes: 14)

                    if device.lastTuned?.timeIntervalSinceNow <= -tuneTolerance {
                        device.tunePumpWithResultHandler { (result) in
                            switch result {
                            case .Success(let scanResult):
                                self.logger?.addError("Device auto-tuned to \(scanResult.bestFrequency) MHz", fromSource: "RileyLink")
                            case .Failure(let error):
                                self.logger?.addError("Device auto-tune failed with error: \(error)", fromSource: "RileyLink")
                            }
                        }
                    }
                }
            }
        }
    }

    // MARK: - G5 Transmitter
    /**
     The G5 transmitter is a reliable heartbeat by which we can assert the loop state.
     */

    // MARK: TransmitterDelegate

    func transmitter(transmitter: Transmitter, didError error: ErrorType) {
        logger?.addMessage([
            "error": "\(error)",
            "collectedAt": NSDateFormatter.ISO8601StrictDateFormatter().stringFromDate(NSDate())
            ], toCollection: "g5"
        )

        assertCurrentPumpData()
    }

    func transmitter(transmitter: Transmitter, didReadGlucose glucoseMessage: GlucoseRxMessage) {
        transmitterStartTime = transmitter.startTimeInterval

        assertCurrentPumpData()

        guard glucoseMessage != latestGlucoseMessage else {
            return
        }

        latestGlucoseMessage = glucoseMessage

        guard let glucose = TransmitterGlucose(glucoseMessage: glucoseMessage, startTime: transmitter.startTimeInterval), glucoseStore = glucoseStore else {
            NSNotificationCenter.defaultCenter().postNotificationName(self.dynamicType.GlucoseUpdatedNotification, object: self)
            return
        }

        latestGlucoseValue = glucose

        let device = HKDevice(name: "xDripG5", manufacturer: "Dexcom", model: "G5 Mobile", hardwareVersion: nil, firmwareVersion: nil, softwareVersion: String(xDripG5VersionNumber), localIdentifier: nil, UDIDeviceIdentifier: "00386270000002")

        glucoseStore.addGlucose(glucose.quantity, date: glucose.startDate, displayOnly: glucoseMessage.glucoseIsDisplayOnly, device: device, resultHandler: { (_, _, error) -> Void in
            if let error = error {
                self.logger?.addError(error, fromSource: "GlucoseStore")
            }

            NSNotificationCenter.defaultCenter().postNotificationName(self.dynamicType.GlucoseUpdatedNotification, object: self)
        })
    }

    // MARK: G5 data

    private var transmitterStartTime: NSTimeInterval? = NSUserDefaults.standardUserDefaults().transmitterStartTime {
        didSet {
            if oldValue != transmitterStartTime {
                NSUserDefaults.standardUserDefaults().transmitterStartTime = transmitterStartTime

                if let transmitterStartTime = transmitterStartTime, drift = oldValue?.distanceTo(transmitterStartTime) where abs(drift) > 1 {
                    AnalyticsManager.transmitterTimeDidDrift(drift)
                }
            }
        }
    }

    var latestGlucoseMessage: GlucoseRxMessage?

    var latestGlucoseValue: GlucoseValue?

    /**
     Attempts to backfill glucose data from the share servers if the G5 connection hasn't been established.
     */
    private func backfillGlucoseFromShareIfNeeded() {
        if latestGlucoseMessage == nil,
            let shareClient = self.shareClient, glucoseStore = self.glucoseStore
        {
            // Load glucose from Share if our xDripG5 connection hasn't started
            shareClient.fetchLast(1) { (error, glucose) in
                if let error = error {
                    self.logger?.addError(error, fromSource: "ShareClient")
                }

                guard let glucose = glucose?.first else {
                    return
                }

                // Ignore glucose values that are less than a minute newer than our previous value
                if let latestGlucose = glucoseStore.latestGlucose where latestGlucose.startDate.timeIntervalSinceDate(glucose.startDate) > -NSTimeInterval(minutes: 1)  {
                    return
                }

                glucoseStore.addGlucose(glucose.quantity, date: glucose.startDate, displayOnly: false, device: nil) { (_, value, error) -> Void in
                    if let error = error {
                        self.logger?.addError(error, fromSource: "GlucoseStore")
                    }

                    self.latestGlucoseValue = value

                    NSNotificationCenter.defaultCenter().postNotificationName(self.dynamicType.GlucoseUpdatedNotification, object: self)
                }
            }
        }
    }

    // MARK: - Configuration

    private var transmitterState: State<Transmitter> = .NeedsConfiguration {
        didSet {
            switch transmitterState {
            case .Ready(let transmitter):
                transmitter.delegate = self
                rileyLinkManager.timerTickEnabled = false
            case .NeedsConfiguration:
                rileyLinkManager.timerTickEnabled = true
            }
        }
    }

    private var connectedPeripheralIDs: Set<String> = Set(NSUserDefaults.standardUserDefaults().connectedPeripheralIDs) {
        didSet {
            NSUserDefaults.standardUserDefaults().connectedPeripheralIDs = Array(connectedPeripheralIDs)
        }
    }

    var pumpID: String? {
        get {
            return pumpState?.pumpID
        }
        set {
            guard newValue?.characters.count == 6 && newValue != pumpState?.pumpID else {
                return
            }

            if let pumpID = newValue {
                let pumpState = PumpState(pumpID: pumpID)

                if let timeZone = self.pumpState?.timeZone {
                    pumpState.timeZone = timeZone
                }

                self.pumpState = pumpState
            } else {
                self.pumpState = nil
            }

            doseStore.pumpID = pumpID

            NSUserDefaults.standardUserDefaults().pumpID = pumpID
        }
    }

    var pumpState: PumpState? {
        didSet {
            rileyLinkManager.pumpState = pumpState

            if let oldValue = oldValue {
                NSNotificationCenter.defaultCenter().removeObserver(self, name: PumpState.ValuesDidChangeNotification, object: oldValue)
            }

            if let pumpState = pumpState {
                NSNotificationCenter.defaultCenter().addObserver(self, selector: #selector(pumpStateValuesDidChange(_:)), name: PumpState.ValuesDidChangeNotification, object: pumpState)
            }
        }
    }

    @objc private func pumpStateValuesDidChange(note: NSNotification) {
        switch note.userInfo?[PumpState.PropertyKey] as? String {
        case "timeZone"?:
            NSUserDefaults.standardUserDefaults().pumpTimeZone = pumpState?.timeZone

            if let pumpTimeZone = pumpState?.timeZone {
                if let basalRateSchedule = basalRateSchedule {
                    self.basalRateSchedule = BasalRateSchedule(dailyItems: basalRateSchedule.items, timeZone: pumpTimeZone)
                }

                if let carbRatioSchedule = carbRatioSchedule {
                    self.carbRatioSchedule = CarbRatioSchedule(unit: carbRatioSchedule.unit, dailyItems: carbRatioSchedule.items, timeZone: pumpTimeZone)
                }

                if let insulinSensitivitySchedule = insulinSensitivitySchedule {
                    self.insulinSensitivitySchedule = InsulinSensitivitySchedule(unit: insulinSensitivitySchedule.unit, dailyItems: insulinSensitivitySchedule.items, timeZone: pumpTimeZone)
                }

                if let glucoseTargetRangeSchedule = glucoseTargetRangeSchedule {
                    self.glucoseTargetRangeSchedule = GlucoseRangeSchedule(unit: glucoseTargetRangeSchedule.unit, dailyItems: glucoseTargetRangeSchedule.items, timeZone: pumpTimeZone)
                }
            }
        case "pumpModel"?:
            if let sentrySupported = pumpState?.pumpModel?.larger where !sentrySupported {
                rileyLinkManager.idleListeningEnabled = false
            }

            NSUserDefaults.standardUserDefaults().pumpModelNumber = pumpState?.pumpModel?.rawValue
        case "lastHistoryDump"?, "awakeUntil"?:
            break
        default:
            break
        }
    }

    var transmitterID: String? {
        didSet {
            if transmitterID?.characters.count != 6 {
                transmitterID = nil
            }

            switch (transmitterState, transmitterID) {
            case (.NeedsConfiguration, let transmitterID?):
                transmitterState = .Ready(Transmitter(
                    ID: transmitterID,
                    startTimeInterval: NSUserDefaults.standardUserDefaults().transmitterStartTime,
                    passiveModeEnabled: true
                ))
            case (.Ready, .None):
                transmitterState = .NeedsConfiguration
            case (.Ready(let transmitter), let transmitterID?):
                transmitter.ID = transmitterID
                transmitter.startTimeInterval = nil
            case (.NeedsConfiguration, .None):
                break
            }

            NSUserDefaults.standardUserDefaults().transmitterID = transmitterID
        }
    }

    var basalRateSchedule: BasalRateSchedule? = NSUserDefaults.standardUserDefaults().basalRateSchedule {
        didSet {
            doseStore.basalProfile = basalRateSchedule

            NSUserDefaults.standardUserDefaults().basalRateSchedule = basalRateSchedule

            AnalyticsManager.didChangeBasalRateSchedule()
        }
    }

    var carbRatioSchedule: CarbRatioSchedule? = NSUserDefaults.standardUserDefaults().carbRatioSchedule {
        didSet {
            carbStore?.carbRatioSchedule = carbRatioSchedule

            NSUserDefaults.standardUserDefaults().carbRatioSchedule = carbRatioSchedule

            AnalyticsManager.didChangeCarbRatioSchedule()
        }
    }

    var insulinActionDuration: NSTimeInterval? = NSUserDefaults.standardUserDefaults().insulinActionDuration {
        didSet {
            doseStore.insulinActionDuration = insulinActionDuration

            NSUserDefaults.standardUserDefaults().insulinActionDuration = insulinActionDuration

            if oldValue != insulinActionDuration {
                AnalyticsManager.didChangeInsulinActionDuration()
            }
        }
    }

    var insulinSensitivitySchedule: InsulinSensitivitySchedule? = NSUserDefaults.standardUserDefaults().insulinSensitivitySchedule {
        didSet {
            carbStore?.insulinSensitivitySchedule = insulinSensitivitySchedule
            doseStore.insulinSensitivitySchedule = insulinSensitivitySchedule

            NSUserDefaults.standardUserDefaults().insulinSensitivitySchedule = insulinSensitivitySchedule

            AnalyticsManager.didChangeInsulinSensitivitySchedule()
        }
    }

    var glucoseTargetRangeSchedule: GlucoseRangeSchedule? = NSUserDefaults.standardUserDefaults().glucoseTargetRangeSchedule {
        didSet {
            NSUserDefaults.standardUserDefaults().glucoseTargetRangeSchedule = glucoseTargetRangeSchedule

            AnalyticsManager.didChangeGlucoseTargetRangeSchedule()
        }
    }

    var maximumBasalRatePerHour: Double? = NSUserDefaults.standardUserDefaults().maximumBasalRatePerHour {
        didSet {
            NSUserDefaults.standardUserDefaults().maximumBasalRatePerHour = maximumBasalRatePerHour

            AnalyticsManager.didChangeMaximumBasalRate()
        }
    }

    var maximumBolus: Double? = NSUserDefaults.standardUserDefaults().maximumBolus {
        didSet {
            NSUserDefaults.standardUserDefaults().maximumBolus = maximumBolus

            AnalyticsManager.didChangeMaximumBolus()
        }
    }

    // MARK: - CarbKit

    let carbStore: CarbStore?

    // MARK: CarbStoreDelegate

    func carbStore(_: CarbStore, didError error: CarbStore.Error) {
        logger?.addError(error, fromSource: "CarbStore")
    }

    // MARK: - GlucoseKit

    let glucoseStore: GlucoseStore? = GlucoseStore()

    // MARK: - InsulinKit

    let doseStore: DoseStore

    // MARK: - WatchKit

    private(set) var watchManager: WatchDataManager!

    @objc private func loopDataDidUpdateNotification(_: NSNotification) {
        watchManager.updateWatch()
    }

    // MARK: - Initialization

    static let sharedManager = DeviceDataManager()

    private(set) var loopManager: LoopDataManager!

    init() {
        let pumpID = NSUserDefaults.standardUserDefaults().pumpID

        doseStore = DoseStore(
            pumpID: pumpID,
            insulinActionDuration: insulinActionDuration,
            basalProfile: basalRateSchedule,
            insulinSensitivitySchedule: insulinSensitivitySchedule
        )
        carbStore = CarbStore(
            carbRatioSchedule: carbRatioSchedule,
            insulinSensitivitySchedule: insulinSensitivitySchedule
        )

        var idleListeningEnabled = true

        if let pumpID = pumpID {
            let pumpState = PumpState(pumpID: pumpID)

            if let timeZone = NSUserDefaults.standardUserDefaults().pumpTimeZone {
                pumpState.timeZone = timeZone
            }

            if let pumpModelNumber = NSUserDefaults.standardUserDefaults().pumpModelNumber {
                if let model = PumpModel(rawValue: pumpModelNumber) {
                    pumpState.pumpModel = model

                    idleListeningEnabled = model.larger
                }
            }

            self.pumpState = pumpState
        }

        rileyLinkManager = RileyLinkDeviceManager(
            pumpState: self.pumpState,
            autoConnectIDs: connectedPeripheralIDs
        )
        rileyLinkManager.idleListeningEnabled = idleListeningEnabled

        if let  settings = NSBundle.mainBundle().remoteSettings,
                username = settings["ShareAccountName"],
                password = settings["ShareAccountPassword"]
            where !username.isEmpty && !password.isEmpty
        {
            shareClient = ShareClient(username: username, password: password)
        } else {
            shareClient = nil
        }

        NSNotificationCenter.defaultCenter().addObserver(self, selector: #selector(receivedRileyLinkManagerNotification(_:)), name: nil, object: rileyLinkManager)
        NSNotificationCenter.defaultCenter().addObserver(self, selector: #selector(receivedRileyLinkPacketNotification(_:)), name: RileyLinkDevice.DidReceiveIdleMessageNotification, object: nil)
        NSNotificationCenter.defaultCenter().addObserver(self, selector: #selector(receivedRileyLinkTimerTickNotification(_:)), name: RileyLinkDevice.DidUpdateTimerTickNotification, object: nil)

        if let pumpState = pumpState {
            NSNotificationCenter.defaultCenter().addObserver(self, selector: #selector(pumpStateValuesDidChange(_:)), name: PumpState.ValuesDidChangeNotification, object: pumpState)
        }

        loopManager = LoopDataManager(deviceDataManager: self)
        NSNotificationCenter.defaultCenter().addObserver(self, selector: #selector(loopDataDidUpdateNotification(_:)), name: LoopDataManager.LoopDataUpdatedNotification, object: loopManager)

        watchManager = WatchDataManager(deviceDataManager: self)

        carbStore?.delegate = self

        defer {
            transmitterID = NSUserDefaults.standardUserDefaults().transmitterID
        }
    }
}
<|MERGE_RESOLUTION|>--- conflicted
+++ resolved
@@ -84,11 +84,8 @@
 
     @objc private func receivedRileyLinkTimerTickNotification(note: NSNotification) {
         assertCurrentPumpData()
-<<<<<<< HEAD
-=======
 
         backfillGlucoseFromShareIfNeeded()
->>>>>>> d5d765ca
     }
 
     func connectToRileyLink(device: RileyLinkDevice) {
