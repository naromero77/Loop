--- conflicted
+++ resolved
@@ -258,11 +258,7 @@
             inactiveNodes.removeValue(forKey: range.chartHashValue)
 
             if range.end < spannedInterval.end {
-<<<<<<< HEAD
-                let extendedRange = GlucoseRangeSchedule.Override(context: range.context, start: range.start, end: spannedInterval.end, unit: unit, value: range.value)
-=======
                 let extendedRange = GlucoseRangeSchedule.Override(context: range.context, start: range.start, end: spannedInterval.end, unit: range.unit, value: range.value)
->>>>>>> 83edb4b3
                 let (sprite2, created) = getSprite(forHash: extendedRange.chartHashValue)
                 sprite2.color = UIColor.glucose.withAlphaComponent(0.25)
                 sprite2.zPosition = NodePlane.overrideRanges.zPosition
